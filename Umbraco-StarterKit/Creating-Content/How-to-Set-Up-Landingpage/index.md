---
versionFrom: 8.0.0
---

# How to set up a landingpage

This is a guide designed to help you make a nice landing page, for your website.
In each step, one feature will be covered. It is important to note that this guide will not cover all options you will have in terms of features.

The Result should look somewhat like this:

![What the page will somewhat look like](images/Frontend-landingpage.gif)

## First Step

- Start by right-clicking the Umbraco Hotel node
- Choose Create and select **Page**
- Name your landing page and you are ready to start creating your new landing page
- In the Content group of your page, navigate to the Widget section and click ***Add content***

## Hero

We will start by adding a greeting to our page. This will be done using the Hero widget, as it allows for having text on top of a background image in a good way.

- Pre heading: Add part of your heading here - it will be in a smaller font size above the actual Heading
- Heading: This is the main part of the heading so this will be in a larger font size
- The text will be below the heading and in a smaller font size
- Add a background image
- Choose a dark or light theme for the text depending on the colors of your image
- Container Width: Full width
- Text width: 50%
- Height: 70%
- Overlay: 60%
- Text Align: Center
- Vertical text-align: Top
- Animate turned on
- Click ***Save*** in the bottom of the page
- Go to the top of the hero and click the hero tab to minimize it

![Settings for the Hero](images/Heo-Grid.gif)

## Grid

Next, let's add a grid to be able to have a frame for how the widgets are structured.
We will be adding multiple grids to this page because the grid provides a lot of options and flexibility.

### The Text and Image Grid

We will start by making the grid:

- Click ***Add content***
- Select Grid

***Text Widget***

- Select ***Add content*** next to *Columns*
- Choose the Text widget
- Column Width: 50%
- Set a name for the item in Alias (this is for display purposes only, and will not show on the frontend)
- Add the text you want
- Toggle *Boxed* to on

***Image Widget***

- Click ***Add content***
- Select Image
- Name it in alias
- Column Width: 50%
- Select an image by clicking the +

***Grid Settings***

- Name the grid something in alias
- Container Width: Standard
- Leave these options off: Remove Column Gutter and Compact
- Horizontal align: Left
- Vertical align: Top
- Select a light color for the background
- Click ***Save*** in the bottom of the page
- Go to the top of the grid and click the grid tab to minimize it

![Settings for the Text and Image Grid](images/Text-Image-grid.gif)

### The Video and Price List Grid

To get started on this grid:

- Click ***Add content***
- Select Grid

***Video Widget***

- Select ***Add content*** next to *Columns*
- Pick the Video widget
- Column Width: 50%
- Pick an MP4 video file
- Hide controls: Off
- Set Autoplay to On
- Set Mute to On
- Leave Loop off
- Add a poster
- Leave video shadow off

***Price List Widget***

- Click ***Add content***
- Select the Price List widget
- Column Width: 50%
- Choose a Heading
- Leave Boxed off
<<<<<<< HEAD
- Under Items click ***Add content*** to create the list items
- Fill in the spaces of Title, Description, and Price for the item 
=======
- Under Items click "Add content" to create the list items
- Fill in the spaces of Title, Description, and Price for the item
>>>>>>> 1412d331
- Repeat this process until you have the number of items you want

***Grid Settings***

- Name the grid something in alias
- Container Width: Standard
- Leave these options off: Remove Column Gutter and Compact
- Horizontal align: Left
- Vertical align: Top
- Select a light color for the background
- Click ***Save*** in the bottom of the page
- Go to the top of the grid and click the grid tab to minimize it

![Settings for the Video and Pricelist Grid](images/video-Pricelist-grid.gif)

## Slider Widget

Let's finalize by adding a slider element to the bottom of the page, to slide through products.

- In the Alias name the slider what you want to call it
<<<<<<< HEAD
- Next click ***Add content*** to choose what kind of content you want in the slider 
=======
- Next click "Add content" to choose what kind of content you want in the slider
>>>>>>> 1412d331
- Select the Image widget
- Give the image a name in the alias field
- Select the image you want to use by clicking +
- Next, select a small size
- Set compact to on
- Write a caption if you want to add text to the image
- Background color: Gray
- Repeat the previous steps to add more images to the slider
- Turn on Show next/prev Arrow
- Turn off Show Page Dots
- "Wrap-around" should be on for the best result
- Set Autoplay to 3000
- Pause AutoPlay should be on
- Fade Animation: Off
- Click ***Save*** in the bottom of the page
- Go to the top of the slider and click the slider tab to minimize it

![Settings for the Slider](images/Slider.gif)

## The widgets we used

If you are interested in learning more about the widgets that we used, i have collected them all below  along with a link to their article:

- [Hero](../../Uno-pedia/Widgets/Hero/index.md)
- [Grid Text Widget](../../Uno-pedia/Widgets/Grid/Text/index.md)
- [Grid Image Widget](../../Uno-pedia/Widgets/Grid/Image/index.md)
- [Grid Video Widget](../../Uno-pedia/Widgets/Grid/Video/index.md)
- [Grid Price List Widget](../../Uno-pedia/Widgets/Grid/Price-List/index.md)
- [Slider Widget](../../Uno-pedia/Widgets/Slider/index.md)<|MERGE_RESOLUTION|>--- conflicted
+++ resolved
@@ -108,13 +108,8 @@
 - Column Width: 50%
 - Choose a Heading
 - Leave Boxed off
-<<<<<<< HEAD
 - Under Items click ***Add content*** to create the list items
 - Fill in the spaces of Title, Description, and Price for the item 
-=======
-- Under Items click "Add content" to create the list items
-- Fill in the spaces of Title, Description, and Price for the item
->>>>>>> 1412d331
 - Repeat this process until you have the number of items you want
 
 ***Grid Settings***
@@ -135,11 +130,7 @@
 Let's finalize by adding a slider element to the bottom of the page, to slide through products.
 
 - In the Alias name the slider what you want to call it
-<<<<<<< HEAD
 - Next click ***Add content*** to choose what kind of content you want in the slider 
-=======
-- Next click "Add content" to choose what kind of content you want in the slider
->>>>>>> 1412d331
 - Select the Image widget
 - Give the image a name in the alias field
 - Select the image you want to use by clicking +
@@ -168,4 +159,4 @@
 - [Grid Image Widget](../../Uno-pedia/Widgets/Grid/Image/index.md)
 - [Grid Video Widget](../../Uno-pedia/Widgets/Grid/Video/index.md)
 - [Grid Price List Widget](../../Uno-pedia/Widgets/Grid/Price-List/index.md)
-- [Slider Widget](../../Uno-pedia/Widgets/Slider/index.md)+- [Slider Widget](../../Uno-pedia/Widgets/Slider/index.md)
