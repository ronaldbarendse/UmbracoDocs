---
versionFrom: 8.0.0
---

# Getting Started

Umbraco Uno provides a plug and play solution for Umbraco. Using a wide variety of widgets/building blocks Umbraco Uno can be used to create websites for any purpose, be it a large website for a big coorporation or a single landing page for a one-man business.

In this section you can find all the resources you need in order to get the best possible start for working with Umbraco Uno.

:::tip
**Completely new to Umbraco?**

If you've never worked with Umbraco before, there's a few resources which we recommend that you start with in order to get to know your way around the *backoffice* and learn the essentials for working with content.

* [Tour of the Umbraco Backoffice](link)
* [How to work with content](link)
:::

## The three platforms for your Umbraco experience

There are three platforms that you will be going through as you work with your Umbraco project.

### The Portal

The Portal is the landing space for when you enter your project, here you will have the options to manage your project.
This is also where you can get an overview of your environments, make changes to them, and invite users.
We will continue to refer to this as the portal throughout the rest of the documentation.
The portal is a general thing when working with Umbraco on the cloud, it is used on both regular cloud projects and Heartcore as well as Umbraco Uno.

<<<<<<< HEAD
### The Backoffice
=======
## Umbraco Backoffice
>>>>>>> 53492629

The Umbraco Backoffice is where you will be working when editing and creating content. It is divided into sections in the top of the page.
In the content section of the backoffice, you will have a content tree on the left side of the screen. This content tree is where your content nodes will be when you start making content.
We will continue to refer to this as the Backoffice throughout the rest of the documentation.

### The Frontend

The Frontend is what people see when they visit your website, meaning that this is where all the content you create in the backoffice goes.
How the frontend looks is completely up to you, and you choose this by creating the look you want in the backoffice. You cannot do any editing on the frontend.
We will continue to refer to this as the Frontend throughout the rest of the documentation.

## "Tour of the backoffice"

## Sample site

## Working with content

## Selecting a theme<|MERGE_RESOLUTION|>--- conflicted
+++ resolved
@@ -28,11 +28,7 @@
 We will continue to refer to this as the portal throughout the rest of the documentation.
 The portal is a general thing when working with Umbraco on the cloud, it is used on both regular cloud projects and Heartcore as well as Umbraco Uno.
 
-<<<<<<< HEAD
-### The Backoffice
-=======
 ## Umbraco Backoffice
->>>>>>> 53492629
 
 The Umbraco Backoffice is where you will be working when editing and creating content. It is divided into sections in the top of the page.
 In the content section of the backoffice, you will have a content tree on the left side of the screen. This content tree is where your content nodes will be when you start making content.
