--- conflicted
+++ resolved
@@ -40,19 +40,11 @@
 }
 ```
 
-<<<<<<< HEAD
-The `AuthorizationPolicies` has [quite a few](https://apidocs.umbraco.com/v11/csharp/api/Umbraco.Cms.Web.Common.Authorization.AuthorizationPolicies.html) other options you can set. A example is `UserBelongsToUserGroupInRequest`. By using this policy, you can check if the current incoming request of the user is in a specific backoffice usergroup.
+The `AuthorizationPolicies` has a [series of other options](https://apidocs.umbraco.com/v11/csharp/api/Umbraco.Cms.Web.Common.Authorization.AuthorizationPolicies.html) other options you can set. An example is `UserBelongsToUserGroupInRequest`. By using this policy, you can check if the current incoming request of the user is in a specific backoffice User Group.
 
 **Example:**
 
-This will only allow a logged-in backoffice user that has access to the Sensitive data User Group to access the `GetProduct` action:
-=======
-The `AuthorizationPolicies` has a [series of other options](https://github.com/umbraco/Umbraco-CMS/blob/contrib/src/Umbraco.Web.Common/Authorization/AuthorizationPolicies.cs) you can use. An example is `UserBelongsToUserGroupInRequest`. Using this policy you can check if the current incoming request of the user is in a specific backoffice User Group.
-
-**Example:**
-
-This will only allow a logged-in backoffice user that has access to the SensitiveData User Group to access the `GetAllProducts` action:
->>>>>>> db7e5f39
+This will only allow a logged-in backoffice user that has access to the SensitiveData User Group to access the `GetProduct` action:
 
 ```csharp
 public class ProductsController : UmbracoApiController
@@ -88,11 +80,7 @@
 );
 ```
 
-<<<<<<< HEAD
 After configuring, you can now use the `Authorize` attribute with the name of your policy:
-=======
-After configuring, you can now use the `Authorize` attribute using the name of your policy:
->>>>>>> db7e5f39
 
 ```csharp
 [Authorize(Policy = MyConstants.CustomPolicyName)]
