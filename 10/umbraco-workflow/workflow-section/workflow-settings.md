# Workflow Settings

When working with Umbraco Workflow, you can handle the workflow settings directly in the Backoffice from the **Workflow** section. You can configure the following from the Workflow Settings section:

* [General settings](workflow-settings.md#general-settings)
  * [New node approval flow](workflow-settings.md#new-node-approval-flow)
  * [Document type approval flows](workflow-settings.md#document-type-approval-flows)
  * [Exclude nodes](workflow-settings.md#exclude-nodes)
* [Notification Settings](workflow-settings.md#notifications-settings)
  * [Email templates](workflow-settings.md#email-templates)

![Workflow settings](../images/workflow-settings.png)

## General Settings

You can configure the **General** Settings from the **Workflow** section in the **Settings** menu. The following settings are available:

![General settings](../images/general-settings.png)

* **Flow type** - Determines the approval flow progress. These options manage how the Change Author is included in the workflow:
  * **Explicit** - All steps of the workflow must be completed and all users will be notified of tasks (including the Change Author).
  * **Implicit** - All steps where the original Change Author is _not_ a member of the group must be completed. Steps where the original Change Author is a member of the approving group will be completed automatically and noted in the workflow history as not required.
  * **Exclude** - Similar to Explicit. All steps must be completed but the original Change Author is not included in the notifications or shown in the dashboard tasks.
<<<<<<< HEAD
* **Approval threshold** - sets the global approval threshold to One, Most or All:
  * **One** - Pending task requires approval from any member of the assigned approval group. This is the default behaviour for all installations (trial and licensed).
  * **Most** - Pending task requires an absolute majority of group members. For example, a group with three members requires two approvals, a group with four members requires three approvals, and a group with six members requires four approvals.
  * **All** - Pending task requires approval from all group members. 
* **Rejection resets approvals** - When true, and the approval threshold is Most or All, rejecting a task resets the previous approvals for the workflow stage.
* **Allow configuring approval threshold** - Enables setting the approval threshold for any stage of a workflow (on a content node or document type).
* **Lock active content** - Determines how the content in a workflow should be managed. Set to `true` or `false` depending on whether the approval group responsible for the active workflow step should make modifications to the content.
=======
* **Lock active content** - Determines how the content in a workflow should be managed. Set to `true` or `false` depending on whether the approval group responsible for the active workflow step should make modifications to the content. Content is locked after the first approval in the workflow - until then, the content can be edited as normal.
* **Mandatory comments** - Set to true to require comments when approving workflows. Comments are always required when submitting changes for approval, and are always optional for admin users.
>>>>>>> fccb4bc2
* **Allow attachments** - Provide an attachment (such as a supporting document or enable referencing a media item) when initiating a workflow. This feature is useful when a workflow requires supporting documentation.
* **Allow scheduling** - Provides an option to select a scheduled date when initiating a workflow.
* **Use workflow for unpublish** - Determines if unpublish actions require workflow approval.
* **Extend permissions** - Determines if Umbraco Workflow should extend or replace the users' save and publish permissions. The default behavior is to replace the users' permissions.

### New node approval flow

All new nodes use this workflow for initial publishing. You can add, edit, or remove an approval group to/from the workflow.

To add an approval group to the workflow:

1. Go to the **Workflow** section.
2. Go to the **General** tab in the **Settings** menu.
3. Click **Add** in the **New node approval flow** section.

    <figure><img src="../images/new-node-approval-flow.png" alt=""><figcaption><p>New Node Approval Flow</p></figcaption></figure>
4. Select an **approval group** to add to the workflow.

    <figure><img src="../images/add-approval-flow.png" alt=""><figcaption><p>Add Workflow Approval Groups</p></figcaption></figure>
5. Click **Submit**.
6. Click **Save Settings**.

When you click on the **Edit** approval group, you are presented with different configuration options for that group. For more information on the approval group settings, see the [Settings](approval-groups.md#approval-groups-settings) section in the [Approval Groups](approval-groups.md) article.

To remove an approval group, click **Remove**.

### Document type approval flows

Configure default workflows that should be applied to all content nodes of the selected Document Type. This feature requires a license.

To add a Document type approval flow:

1. Go to the **Workflow** section.
2. Go to the **General** tab in the **Settings** menu.
3. Click **Add** in the **Document type approval flows** section.

    <figure><img src="../images/doc-type-approval-flows.png" alt=""><figcaption><p>Document Type Approval Flows</p></figcaption></figure>
4. Select a **Document type** from the drop-down list.

    <figure><img src="../images/add-doc-type-approval-flows.png" alt=""><figcaption><p>Add Document Type Approval Flows</p></figcaption></figure>
5. Select a **Language** from the drop-down list.
6. **Add workflow approval groups** in the **Current flow** process.
7. Click **Add condition** to add a condition to the workflow process.

    <figure><img src="../images/add-doc-type-approval-flows-settings.png" alt=""><figcaption><p>Configure Document Type Approval Flow Settings</p></figcaption></figure>
8. Click **Submit**.
9. Click **Save Settings**.

To edit a Document type approval flow:

1. Go to the **Workflow** section.
2. Go to the **General** tab in the **Settings** menu.
3. Click **Edit** next to the content node in the **Document type approval flows** section.

    <figure><img src="../images/edit-doc-type-approval-flows.png" alt=""><figcaption><p>Edit Document Type Approval Flow</p></figcaption></figure>
4. Select a **Language** from the drop-down list.
5. **Add**, **Edit**, or **Remove** approval groups from the current workflow.
6. Click **Add condition** to add a condition to the workflow process.

    <figure><img src="../images/edit-doc-type-approval-flows-settings.png" alt=""><figcaption><p>Configure Document Type Approval Flow</p></figcaption></figure>
7. Click **Submit**.
8. Click **Save Settings**.

### Exclude nodes

Nodes and their descendants selected here are excluded from the workflow process and will be published as per the configured Umbraco user permissions. This feature requires a license.

To exclude a node from the workflow process:

1. Go to the **Workflow** section.
2. Go to the **General** tab in the **Settings** menu.
3. Click **Add** in the **Exclude nodes** section.

    <figure><img src="../images/exclude-nodes.png" alt=""><figcaption><p>Exclude Nodes</p></figcaption></figure>
4. Select the **Content node** from the Content tree.

    <figure><img src="../images/select-content-from-tree.png" alt=""><figcaption><p>Select Content Node</p></figcaption></figure>
5. Click **Submit**.
6. Click **Save Settings**.

## Notifications Settings

Umbraco Workflow uses Notifications to allow you to configure email notifications for all workflow activities for the backoffice.

From the **Settings** view in the **Workflow** section, the **Notifications** tab provides access to the following:

* **Send notifications:** If you wish to send email notifications to approval groups, you can enable it here. If your users are active in the backoffice, email notifications might not be required.
* **Workflow email:** Provide a sender address for email notifications. This is a mandatory field.
* **Reminder delay (days):** Set a delay in days for sending reminder emails for outstanding workflow processes. Set to 0 to disable reminder emails.
* **Edit site URL:** The URL for the editing environment (including schema - http[s]). This is a mandatory field.
* **Site URL:** The URL for the public website (including schema - http[s]). This is a mandatory field.
* [**Email templates**](workflow-settings.md#email-templates)**:** Configure which users receive emails for which workflow actions and modify the templates for those emails.

    ![Notifications tab in the Workflow Section](../images/Notifications-tab.png)

## Notifications Overview

Notification emails use HTML templates which render information from the `HtmlEmailModel` type which lives in the `Umbraco.Workflow.Core.Models.Email` namespace. While it is possible to modify the email templates from the backoffice, we recommend making changes via an Integrated Development Environment (IDE) of your choice.

The `HtmlEmailModel` contains the following fields:

| Fields        | Data Type                 | Description                                                                                                       |
| ------------- | ------------------------- | ----------------------------------------------------------------------------------------------------------------- |
| WorkflowType  | WorkflowType              | An `enum` value containing either 1 or 2 for Publish and Unpublish respectively.                                  |
| ScheduledDate | DateTime                  | If a scheduled date exists for the workflow, it is found here.                                                    |
| Summary       | IHtmlString               | A pre-generated representation of the current workflow state.                                                     |
| CurrentTask   | WorkflowTaskViewModel     | The view model data for the current workflow task. Contains a lot of useful data, best explored via Intellisense. |
| Instance      | WorkflowInstanceViewModel | The view model data for the current workflow. Best explored via Intellisense.                                     |

The `HtmlEmailBase` contains the following fields:

| Fields       | Data Type      | Description                                                                                          |
| ------------ | -------------- | ---------------------------------------------------------------------------------------------------- |
| SiteUrl      | string         | The public URL of your site.                                                                         |
| NodeName     | string         | The name of the node from the current workflow.                                                      |
| Type         | string         | The workflow type including the scheduled date (if exists).                                          |
| EmailType    | EmailType      | An `enum` value representing the current email type that relates directly to the workflow task type. |
| To           | EmailUserModel | The model defining the receiver of the email.                                                        |
| Email        | string         | The user's email address or a group address (if a group email is being sent).                        |
| Name         | Name           | The user's name.                                                                                     |
| Language     | string         | The user's language.                                                                                 |
| Id           | int            | The user's ID or group ID (when sending to a group email address).                                   |
| IsGroupEmail | bool           | Is the email being sent to a generic group email address?                                            |

Umbraco Workflow provides **Settings** for determining who receives emails at which stages of a workflow. While these are set to default values during installation, it is recommended to update your Notifications Settings to better suit your installation needs. Emails can be sent to:

* **All**: All the participants in all workflow stages (previous and current).
* **Admin**: The admin user.
* **Author**: The user who initiated the workflow.
* **Group**: All members of the group assigned to the current task.

{% hint style="info" %}
Duplicate users are removed from email notifications.
{% endhint %}

By default, all emails are sent to the **Group**. This might not always be an ideal situation. For example: cancelled workflows would be best sent to the **Author** only, likewise with rejected.

It might be useful to notify **All** the participants of completed workflows but even this may be excessive. Depending on your website, you can adjust the best configuration.

## Reminders Overview

Umbraco Workflow uses a reminder email system to prompt editors to complete the pending workflows. Reminders are sent using Umbraco's internal task scheduler, every 24 hours after an initial delay. For example, setting the **Reminder delay (days)** value to 2 in the Workflow **Settings** section will allow pending workflows to sit for 2 days. After that reminder emails will be sent every 24 hours to all members of the group assigned to the pending workflow task.

The emails use a similar model to the notification emails, also inheriting from `HtmlEmailBase`. In addition to the inherited fields, `HtmlReminderEmailModel` includes:

| Fields       | Data Type | Description                                                           |
| ------------ | --------- | --------------------------------------------------------------------- |
| OverdueTasks | IList     | A list containing all the overdue tasks assigned to the current user. |
| TaskCount    | int       | The count of overdue tasks assigned to the current user.              |

## Email Templates

All email templates are fully localized where translations exist. You can edit the email templates in the Backoffice or in your IDE. By default, Umbraco Workflow's email templates are available in the default language.

## Creating an Email Template

If you wish to have one or more email templates for different languages, you will need to place all the email templates into the `~/Views/Partials/WorkflowEmails/` folder.

To add templates for other languages:

1. Go to the `~/Views/Partials/WorkflowEmails/` folder.
2. Copy the required template and paste it into the same folder.
3. Append the culture code to the file name prefixed with an underscore.

For example:

* **Default approval request template:** `~/Views/Partials/WorkflowEmails/ApprovalRequest.cshtml`
* **Danish approval request template:** `~/Views/Partials/WorkflowEmails/ApprovalRequest_da-DK.cshtml`

## Sample Email Template

Below is an example of the `ApprovalRequest.cshtml` email template from the `~/Views/Partials/WorkflowEmails/` folder:

```csharp
@model Umbraco.Workflow.Core.Models.Email.HtmlEmailModel

// Refer to the documentation for Email templates for a full rundown on the available fields
// or (better option), edit the template in Visual Studio where Intellisense will save you

<!DOCTYPE html>

<html>
<head>
    <!-- will be used as the email subject line -->
    <title>Workflow: Approval request</title>
    <meta http-equiv="Content-Type" content="text/html; charset=utf-8" />
    <meta name="viewport" content="width=device-width, initial-scale=1">
    <meta http-equiv="X-UA-Compatible" content="IE=edge" />
</head>
<body>
    <div>
        <h1>Hello @Model.To.Name,</h1>
        <p>Please review the following page for @Model.Type.ToLower() approval:</p>
        <ul>
            <li>
                <a href="@Model.CurrentTask.BackofficeUrl">@Model.CurrentTask.Node.Name</a>
                @if (!string.IsNullOrEmpty(Model.CurrentTask.OfflineApprovalUrl))
                {
                    <span><a href="@Model.CurrentTask.OfflineApprovalUrl">Offline approval</a> is permitted for this change (no login required).</span>
                }
            </li>
        </ul>
    </div>
</body>
</html>
```<|MERGE_RESOLUTION|>--- conflicted
+++ resolved
@@ -21,18 +21,14 @@
   * **Explicit** - All steps of the workflow must be completed and all users will be notified of tasks (including the Change Author).
   * **Implicit** - All steps where the original Change Author is _not_ a member of the group must be completed. Steps where the original Change Author is a member of the approving group will be completed automatically and noted in the workflow history as not required.
   * **Exclude** - Similar to Explicit. All steps must be completed but the original Change Author is not included in the notifications or shown in the dashboard tasks.
-<<<<<<< HEAD
 * **Approval threshold** - sets the global approval threshold to One, Most or All:
   * **One** - Pending task requires approval from any member of the assigned approval group. This is the default behaviour for all installations (trial and licensed).
   * **Most** - Pending task requires an absolute majority of group members. For example, a group with three members requires two approvals, a group with four members requires three approvals, and a group with six members requires four approvals.
   * **All** - Pending task requires approval from all group members. 
 * **Rejection resets approvals** - When true, and the approval threshold is Most or All, rejecting a task resets the previous approvals for the workflow stage.
 * **Allow configuring approval threshold** - Enables setting the approval threshold for any stage of a workflow (on a content node or document type).
-* **Lock active content** - Determines how the content in a workflow should be managed. Set to `true` or `false` depending on whether the approval group responsible for the active workflow step should make modifications to the content.
-=======
 * **Lock active content** - Determines how the content in a workflow should be managed. Set to `true` or `false` depending on whether the approval group responsible for the active workflow step should make modifications to the content. Content is locked after the first approval in the workflow - until then, the content can be edited as normal.
 * **Mandatory comments** - Set to true to require comments when approving workflows. Comments are always required when submitting changes for approval, and are always optional for admin users.
->>>>>>> fccb4bc2
 * **Allow attachments** - Provide an attachment (such as a supporting document or enable referencing a media item) when initiating a workflow. This feature is useful when a workflow requires supporting documentation.
 * **Allow scheduling** - Provides an option to select a scheduled date when initiating a workflow.
 * **Use workflow for unpublish** - Determines if unpublish actions require workflow approval.
