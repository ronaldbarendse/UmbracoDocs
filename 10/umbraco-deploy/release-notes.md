--- conflicted
+++ resolved
@@ -12,25 +12,22 @@
 
 ## Release History
 
-<<<<<<< HEAD
-**[Deploy 4.7.4](https://github.com/umbraco/Umbraco.Deploy.Issues/issues?q=is%3Aissue+is%3Aclosed+label%3Arelease%2F4.7.4), [9.5.4](https://github.com/umbraco/Umbraco.Deploy.Issues/issues?q=is%3Aissue+is%3Aclosed+label%3Arelease%2F9.5.4), [10.1.4](https://github.com/umbraco/Umbraco.Deploy.Issues/issues?q=is%3Aissue+is%3Aclosed+label%3Arelease%2F10.1.4) and [11.0.2](https://github.com/umbraco/Umbraco.Deploy.Issues/issues?q=is%3Aissue+is%3Aclosed+label%3Arelease%2F11.0.2) (March 21st 2023)**
+In this section, you can find release notes for each release of Umbraco Deploy.
+
+
+Under each major version, you can find details about minor and patch releases for the specific major.
+
+<details>
+
+<summary>Umbraco Deploy Version 10</summary>
+
+### [10.1.4](https://github.com/umbraco/Umbraco.Deploy.Issues/issues?q=is%3Aissue+is%3Aclosed+label%3Arelease%2F10.1.4) (March 21st 2023)
 
 *   Fixed issue with transfer of form workflow's "sensitive data" property. [#159](https://github.com/umbraco/Umbraco.Deploy.Issues/issues/159)
 *   Fixed issue with datatype not found on cache rebuild [#157](https://github.com/umbraco/Umbraco.Deploy.Issues/issues/157)
-*   Resolved issue with progress bar initialization on partial restore dialog (V9+)
-*   Handled file not found issue when calculating media file checksum using file metadata (V9+)
+*   Resolved issue with progress bar initialization on partial restore dialog
+*   Handled file not found issue when calculating media file checksum using file metadata
 *   Avoided exception triggered by custom tree implementations that do not expose an alias [#160](https://github.com/umbraco/Umbraco.Deploy.Issues/issues/160)
-
-### [Deploy 4.7.3](https://github.com/umbraco/Umbraco.Deploy.Issues/issues?q=is%3Aissue+is%3Aclosed+label%3Arelease%2F4.7.3) (February 21st 2023)
-=======
-In this section, you can find release notes for each release of Umbraco Deploy.
->>>>>>> b074dc4c
-
-Under each major version, you can find details about minor and patch releases for the specific major.
-
-<details>
-
-<summary>Umbraco Deploy Version 10</summary>
 
 ### [10.1.2](https://github.com/umbraco/Umbraco.Deploy.Issues/issues?q=is%3Aissue+is%3Aclosed+label%3Arelease%2F10.1.2) (November 15th 2022)
 
@@ -88,12 +85,18 @@
 
 *   Compatibility with .NET 6 and Umbraco 10
 
-
 </details>
 
 <details>
 
 <summary>Version 9</summary>
+
+### [9.5.4](https://github.com/umbraco/Umbraco.Deploy.Issues/issues?q=is%3Aissue+is%3Aclosed+label%3Arelease%2F9.5.4) (March 21st 2023)
+
+*   Fixed issue with transfer of form workflow's "sensitive data" property. [#159](https://github.com/umbraco/Umbraco.Deploy.Issues/issues/159)
+*   Fixed issue with datatype not found on cache rebuild [#157](https://github.com/umbraco/Umbraco.Deploy.Issues/issues/157)
+*   Resolved issue with progress bar initialization on partial restore dialog
+*   Handled file not found issue when calculating media file checksum using file metadata
 
 ### [9.5.3](https://github.com/umbraco/Umbraco.Deploy.Issues/issues?q=is%3Aissue+is%3Aclosed+label%3Arelease%2F9.5.3) (February 14th 2023)
 
@@ -194,7 +197,7 @@
 *   Fixed issue with "live edit" component and scheduled publishing (V9 only) [#98](https://github.com/umbraco/Umbraco.Deploy.Issues/issues/98)
 *   Amends to timing of file operation initialization to ensure third party components complete setup (V9 only).
 *   Added .NET 6 version of environment variable syntax for Umbraco Cloud configuration settings.
-  
+
 ### [9.2.1](https://github.com/umbraco/Umbraco.Deploy.Issues/issues?q=is%3Aissue+is%3Aclosed+label%3Arelease%2F9.2.1) (January 11th 2022)
 
 *   Fixed issue with clashing permission letter for "queue for transfer" menu option [#95](https://github.com/umbraco/Umbraco.Deploy.Issues/issues/95)
@@ -223,6 +226,10 @@
 <details>
 
 <summary>Version 4</summary>
+
+### [4.7.4](https://github.com/umbraco/Umbraco.Deploy.Issues/issues?q=is%3Aissue+is%3Aclosed+label%3Arelease%2F4.7.4) (March 21st 2023)
+
+*   Fixed issue with datatype not found on cache rebuild [#157](https://github.com/umbraco/Umbraco.Deploy.Issues/issues/157)
 
 ### [4.7.3](https://github.com/umbraco/Umbraco.Deploy.Issues/issues?q=is%3Aissue+is%3Aclosed+label%3Arelease%2F4.7.3) (February 21st 2023)
 
@@ -388,7 +395,7 @@
 
 ### 4.0.1 (March 23rd 2021)
 
-*   Enabling Deploy 4 to work in new Cloud infrastructure  
+*   Enabling Deploy 4 to work in new Cloud infrastructure
 
 </details>
 
