--- conflicted
+++ resolved
@@ -57,12 +57,8 @@
 #### Member Picker ####
 Displays a simple dropdown with all available members in. A single member can be selected.
 The value saved is the ID of the member
-<<<<<<< HEAD
-#### Numeric####
-=======
 
 #### Numeric ####
->>>>>>> 5b533367
 A simple textbox to input a numeric value.
 
 #### Radiobox ####
