---
versionFrom: 9.0.0
---

# Log files on Umbraco Cloud

You can access the different types of log files on Umbraco Cloud or through [Kudu](../../Set-Up/Power-Tools). You have access to different types of logs:

* Umbraco logs
* Deploy logs
* Environment logs
* Site Extension logs
* IIS logs

:::note
 Remember that the timestamps in all logs are in UTC so they might be a few or many hours off from the time your actual problem occurred.
:::

## Accessing logs

### On Umbraco Cloud Portal

1. Go to your project and click on the arrow next to the environment name.
    ![Logs on Cloud](images/logs.png)

2. Click **Logs** to view the logs details.
    ![Logs on Cloud](images/logs-table.png)

### On Kudu

To access logs through Kudu, see [Power tools (Kudu)](../../Set-Up/Power-Tools) article.

## Umbraco logs

Umbraco logs on Cloud works almost the same as on a [normal installation](../../../Getting-Started/Code/Debugging/#logging), they are still found in the `~/site/wwwroot/umbraco/Logs/` folder. Umbraco Deploy also writes to the standard log files with events and errors. If there is an extraction error and you can't find any issues in your Umbraco log, try the Deploy log listed below.

## Deploy logs

It is possible that a deployment failed so that it is not the active deployment at the moment, there could be valuable information in the logs of this deployment. You can find out what the last attempted deploy was by going to your Kudu URL and adding `/api/deployments` to the URL (so for example: `https://stage-mysite.scm.s1.umbraco.io/api/deployments`. This will give you some JSON data and the first entry in here is the newest attempted deploy.
You can also find some information in `~/site/wwwroot/umbraco/Deploy` if there are for example extraction errors.

## Environment logs

Whenever you push from local to staging or when you deploy using the Umbraco Cloud portal, you're deploying your site using Git. This works as follows: you commit changes to Git and push them to development, these changes are then stored in the `site > repository` folder. Then the state of the newest commit gets copied into the `wwwroot` folder, which is where your website lives.

When you're in Kudu, you can go up to the `site` folder and then the `deployments` folder. The `active` file has the identifier of the currently active deployment in it. If you go into the folder that has the same name as that identifier you can see a few files: `log.log`, `manifest` and `status.xml`.

* `status.xml` shows you detailed information of which commit was deployed to the `wwwroot` folder
* `manifest` is used to track which files are in the currently active deploy so that additions, renames and deletions can be detected for the next deploy (this is an internal file which you should not touch)
* `log.log` shows you the same output you will have seen when pushing your changes using Git, it will show you what happened during the push and if any errors occurred. This file is especially useful when trying to find errors for deploys using the portal (so from dev > live or from dev > staging > live). Even though the last line may end with "Deployment successful" it is possible that there were errors or suspicious messages before that so make sure to give them a read.

## Cleaning up the environment logs viewer

On Cloud environments all errors are logged to a database table in the portal under each environment. If you leave too many unread log messages it can cause timeouts when you go to see your errors.

Since the errors are stored in your database, it is possible to clean them up. To do this, start by [accessing the database](../../Databases/Cloud-Database) for the environment where you want to run the cleanup.

If you want to delete logs from one of your environments' log viewer then you will have to connect to the environment DB and run the following query:

```sql
DELETE TOP(90) PERCENT
  FROM [dbo].[UCErrorLog]
  WHERE [Read] = 0
```

This will delete 90% of the oldest logs that are unread and leave you with 10% of the newest ones. It is up to you to decide how many % of logs you want to delete.

## IIS Logging

It is possible to enable IIS Logging on each of your Umbraco Cloud environments. There is a rolling size limit on the log files of 100 MB. This means that once the limit is reached, the oldest log files will be overwritten by new ones.

<<<<<<< HEAD
:::note
Do note that the IIS logging will be automatically turned off after 12 hours. It's not possible to have them enabled for longer at once due to possible performance degradation while the logging is enabled.
:::

You can enable the logging from the **Advanced** menu found under *Settings* in the project overview for the project. The logs will be accessible from KUDU in `C:\home\LogFiles\http`.
=======
You can enable the logging from the **Advanced** menu found under **Settings** in the project overview for the project. The logs will be accessible from KUDU in `C:\home\LogFiles\http`.
>>>>>>> 5fb448d3

After enabling IIS logging for the environment, the site will have to restart.

Find more information about IIS Logging on [the Official Microsoft Documentation](https://docs.microsoft.com/en-us/iis/configuration/system.webserver/httplogging).

:::note
IIS Logging is only available if your project is on a Professional plan.

See our [Cloud Pricing plans](https://umbraco.com/umbraco-cloud-pricing/) for more details on various tiers.
:::<|MERGE_RESOLUTION|>--- conflicted
+++ resolved
@@ -69,15 +69,11 @@
 
 It is possible to enable IIS Logging on each of your Umbraco Cloud environments. There is a rolling size limit on the log files of 100 MB. This means that once the limit is reached, the oldest log files will be overwritten by new ones.
 
-<<<<<<< HEAD
 :::note
 Do note that the IIS logging will be automatically turned off after 12 hours. It's not possible to have them enabled for longer at once due to possible performance degradation while the logging is enabled.
 :::
 
 You can enable the logging from the **Advanced** menu found under *Settings* in the project overview for the project. The logs will be accessible from KUDU in `C:\home\LogFiles\http`.
-=======
-You can enable the logging from the **Advanced** menu found under **Settings** in the project overview for the project. The logs will be accessible from KUDU in `C:\home\LogFiles\http`.
->>>>>>> 5fb448d3
 
 After enabling IIS logging for the environment, the site will have to restart.
 
