--- conflicted
+++ resolved
@@ -10,134 +10,11 @@
 
 When working with Umbraco Cloud, the way you work with databases might differ from what you're used to. One important aspect of Umbraco Cloud is that you always work isolated to avoid interfering with colleagues or a running website. This includes the database as well.
 
-
 ## [Cloud Database](Cloud-Database)
 In this article you can read more about working with the Cloud Database.
 
-<<<<<<< HEAD
 ## [Local Database](Local-Database)
 This article will tell you all you need to know to work locally with your Cloud Database.
 
 ## [Backups](Backups)
-Here you can learn more about taking backups of your Cloud Database.
-=======
-```xml
-<add name="ASP.NET v4.0" autoStart="true" managedRuntimeVersion="v4.0" managedPipelineMode="Integrated">
-    <processModel identityType="ApplicationPoolIdentity" loadUserProfile="true" setProfileEnvironment="true" />
-</add>
-```
-
-Usually `applicationHost.config` is located in this folder for IIS:
-`C:\Windows\System32\inetsrv\config`
-
-and in one of these folders for IIS Express:
-
-`C:\Users\<user>\Documents\IISExpress\config\`
-
-If you're using Visual Studio 2015+ check this path:
-`$(solutionDir)\.vs\config\applicationhost.config`
-
-In Visual Studio 2015+ you can also configure which `applicationhost.config` file is used by altering the `<UseGlobalApplicationHostFile>true|false</UseGlobalApplicationHostFile>` setting in the project file (eg: MyProject.csproj). (source: MSDN forum)
-
-## Using Custom Tables with Umbraco Cloud
-Umbraco Cloud will ensure that your Umbraco related data is always up to date, but it won't know anything about data in custom tables unless told. Nothing new here, it's like any other host when it comes to non-Umbraco data.
-
-The good news is that you have full access to the SQL Azure databases running on Umbraco Cloud and you can create custom tables like you'd expect on any other hosting provider. The easiest way to do this is to connect using SQL Management Studio.
-
-A recommended way of making sure your custom tables are present, is to use Migrations to ensure that the tables will be created or altered when starting your site. Migrations will ensure that if you are adding environments to your Umbraco Cloud site, then the tables in the newly created databases will automatically be created for you. Check [this blog post](https://cultiv.nl/blog/using-umbraco-migrations-to-deploy-changes/) for a full walkthrough of how to create and use Migrations.
-
-## Connecting to SQL Azure on Umbraco Cloud Using SQL Management Studio
-For security, your database on Umbraco Cloud is running behind a firewall so in order to connect to the database, you'll need to open the firewall for the relevant IPs. This can be a single IP, a list of IPs or even an IP range. It's done from the Connection Details page on your project. Click the "Settings" menu in the upper right corner of your project and select "Connection Details". If you don't see the menu item, it's due to permissions and you'll need to contact the administrator of your project.
-
-### Opening the firewall
-The easiest way to open the firewall for your IP address is to click the "Add Now" link. It'll automatically add your current IP address and save the settings. It might take up to five minutes for the firewall to be open for your IP.
-
-If you need to open for specific IP addresses, click the "Add New IP Address" button.
-
-## Setting up SQL Management Studio
-Once the firewall is open, it's time to fire up SQL Management Studio and connect to the database. Be aware that a database exist for each environment you have on Umbraco Cloud and any changes you make to custom tables needs to be done for each of them.
-
-* Choose "Connect Database Engine"
-* Copy the values from the Connection Details page on Umbraco Cloud where you'll find handy "copy" short-cut buttons to the right of each value
-* Choose "SQL Server Authentication" as the authentication type
-* Remember to click the "Options" button *before you connect* and paste the name of your database in the "Database" input field. If you do not do this, security settings on Umbraco Cloud will prevent you from connecting
-
-<iframe width="800" height="450" src="https://www.youtube.com/embed/f3YIEHGHZB4?rel=0" frameborder="0" allow="autoplay; encrypted-media" allowfullscreen></iframe>
-
-## Connecting to your local Umbraco installation
-When cloning down your project to work locally you might want to have a look in your database every now and then. You can connect to your local Umbraco database through, for example, Visual Studio.
-
-In Visual Studio this is done through the Server Explorer. Add a new connection to a SQL server database file. Umbraco's database file can be found in `App_Data`:
-
-![Connecting to Umbraco.mdf in Visual Studio](images/connect-via-vsstudio.gif)
-
-If this is your first time connecting to a local database this way, you might have to choose a data source when clicking `Add Connection`. Select `Microsoft SQL Server Database File` and hit OK.
-
-Umbraco will create an mdf file (LocalDB) if you have SQL Server installed on your local machine, provided LocalDB is enabled and can be discovered by Deploy. If Deploy can't create an mdf file it will create a SQL CE (sdf) file instead.
-
-## Backups
-It's possible to create a backup of a Cloud database. There are at least two ways of accomplishing this:
-- Use SQL Server Management Studio
-- Use a PowerShell script
-
-### Backup with SQL Server Management Studio
-Follow these steps:
-- Log in to Umbraco Cloud, and visit your project page.
-- From the "Settings" drop down for the project, select "Connection Details".
-- If your IP address is not listed, click "Add now" next to "Your IP address is not on the list". It should then say "Your IP address is on the list".
-- Note the server name, login, password, and database listed on this screen for whichever environment you are backing up (e.g., development or live).
-- Open SQL Server Management Studio (SSMS).
-- Once the "Connect to Server" dialog appears, enter your server name, login, and password (you will also need to be sure the authentication drop down is set to "SQL Server Authentication" rather than "Windows Authentication").
-- Click the "Options >>" button.
-- In the "Connect to database" field, type the name of your database (this was listed in the Umbraco Cloud connection details page).
-- It is very important that you enter the database name. If you do not, the connection will fail.
-- Expand "Databases", right click your database (it should be the only one listed), select "Tasks", then select "Export Data-tier Application...".
-- Proceed through the dialog, setting the options appropriate to your situation, to save the "bacpac" file. This is your database backup.
-
-### Backup with PowerShell Script
-Make sure to change the following:
-- Location of the Dac assembly (if needed)
-- Your connection string
-- Database name
-- Backup directory (if needed)
-
-```
-# Location of Microsoft.SqlServer.Dac.dll
-$DacAssembly = "C:\Program Files (x86)\Microsoft SQL Server\140\Tools\Binn\ManagementStudio\Extensions\Application\Microsoft.SqlServer.Dac.dll"
-
-# Connection details can be found under "Settings" > "Connection details" on Umbraco.io
-# If your password contains $ you'll have to escape them with a backtick (`)
-$connectionString = "server=example.com;database=julemand;user id=root@example;password=pa`$`$word"
-
-# The name of the database
-$databaseName = "julemand"
-
-# Bacpac files will be written to this directory - make sure it already exists
-$backupDirectory = "C:\dbbackup\"
-
-# Load DAC assembly
-Write-Host "Loading Dac Assembly: $DacAssembly"
-Add-Type -Path $DacAssembly
-Write-Host "Dac Assembly loaded."
-
-# Initialize Dac
-$now = $(Get-Date).ToString("HH:mm:ss")
-$services = new-object Microsoft.SqlServer.Dac.DacServices $connectionString
-if ($services -eq $null)
-{
-    exit
-}
-
-$dateTime = $(Get-Date).ToString("yyyy-MM-dd-HH.mm.ss")
-
-Write-Host "Starting backup of $databaseName at $now"
-$watch = New-Object System.Diagnostics.StopWatch
-$watch.Start()
-$services.ExportBacpac("$backupDirectory$databaseName-$dateTime.bacpac", $databaseName)
-$watch.Stop()
-Write-Host "Backup completed in" $watch.Elapsed.ToString()
-```
-
-## Moving on
-Now that you've connected you can work with the databases on Umbraco Cloud, like you could on any other host. Remember to let Umbraco Cloud do the work when it comes to the Umbraco related tables (`Umbraco*` and `CMS*` tables).
->>>>>>> 753179c7
+Here you can learn more about taking backups of your Cloud Database.