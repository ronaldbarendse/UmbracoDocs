--- conflicted
+++ resolved
@@ -11,11 +11,7 @@
 
 The move from the old widget format to the new is manual. You will need to create the content of each widget again in the new format. And there’s a specific approach to it.
 
-<<<<<<< HEAD
-How do you do it? When your project is flagged for an upgrade, you will have to go to each of your nodes. In the nodes, you will see that you have widgets precisely as you used to, except, if you scroll down, you will see a new field below widgets that is called ***Block Widgets***. This is where you will be re-creating your widgets in the new block format. However, you will have to start from the bottom of your widget list, moving towards the top of the list to have everything look as it did before.
-=======
 How do you do it? On each page of your Uno side, the list of your “old” widgets will still be here. if you scroll down on the page, you will see a new field below widgets that say ***Block Widgets***. This is where you will be re-creating your widgets in the new block format. However, you will have to start from the bottom of your widget list, moving towards the top of the list to have everything look as it did before.
->>>>>>> 2769512f
 
 ![How it looks in the backoffice](images/Nested-to-Block.png)
 
