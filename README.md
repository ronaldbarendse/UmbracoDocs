# Umbraco Documentation project
 [![made-with-Markdown](https://img.shields.io/badge/Made%20with-Markdown-1f425f.svg)](http://commonmark.org)
 
# Reading & using the docs
This is the documentation project for Umbraco. The scope of this project is to provide overviews of concepts, tutorials, example code, and links to API reference.

# What's in the documentation

## Getting started
[Getting started (available here)](Getting-Started/) is an introduction to Umbraco containing explanations of basic concepts and short tutorials.

## Implementation
[Implementation (available here)](Implementation/) is an overview of Umbracos structure and pipeline.

## Developers Reference
[Reference (available here)](Reference/index.md) is a collection of API references specifically for developers working with and extending Umbraco.

## Extending
[Extending (available here)](Extending/) is documentation on customizing and extending the back office.

## Tutorials
[Tutorials (available here)](Tutorials/) is a collection of the more extensive tutorials used in the documentation.

# Markdown conventions
Keep custom HTML to a minimum. All script and style markup are cleaned by default.
For reference, the [Markdown syntax guide](https://daringfireball.net/projects/markdown/syntax) is available.

## Images
Images are stored and linked relatively to .md pages, and should by convention always be in an
`images` folder. So to add an image to `/documentation/reference/partials/renderviewpage.md` you link it like so:

	![My Image Alt Text](images/img.jpg)

And store the image as `/documentation/reference/partials/images/img.jpg`

Images can have a maximum width of **800px**. Please always try to use
the most efficient compression, `gif`, `png` or `jpg`. No `bmp`, `tiff` or `swf` (Flash), please.

NB: In order to get images to display correctly on GitHub, all image URLs must end with ``.

## External links
Include either the complete URL, or link using Markdown:

	https://yahoo.com/something

	or

	[yahoo something](https://yahoo.com/something)


## Internal links
If you need to link between pages, always link relatively, and include the .md extension.

	[Umbraco.Helpers](Umbraco.Helpers.md)

	or

	[Umbraco.Helpers](../../Reference/Umbraco.Helpers.md)

## Formatting code
Indent your sample with a single tab, which will cause it to be rendered as `<pre><code>` tags.
For inline code, wrap in ` (backtick) chars.

Use # for the headline, ## for sub headers and ### for parameters (on code reference pages)

For optional parameters wrap in _ (underscore) - end result: `###_optionalParameter_`

## Structure
For the documentation project, each individual topic is contained in its own folder.
Each folder must have an `index.md` file which links to the individual sub-pages, if images
are used, these must be in `images` folders next to the .md file referencing them relatively.

* topic
	* images
		* images.jpg
	* Subtopic
		* images
		* index.md
	* index.md
	* otherpage.md

# Annotating a document

To add version information and extra keywords, [every document can be annotated using YAML](Contribute/adding-metadata.md). 

# Multi version documentation
Every new version of Umbraco introduces new features. This means that every document might not work for your possibly older version.

Therefore we introduced 2 different mechanisms.
<<<<<<< HEAD
1. the [YAML metadata describing](Contribute/adding-metadata.md) `versionFrom` and `versionTo`.
2. the possibility [to add multiple files about the same topic](Contribute/file-naming-conventions.md)

# Contributing [![contributions welcome](https://img.shields.io/badge/contributions-welcome-brightgreen.svg?style=flat)](https://github.com/umbraco/UmbracoDocs/issues) [![GitHub contributors](https://img.shields.io/github/contributors/umbraco/UmbracoDocs.svg)](https://GitHub.com/umbraco/UmbracoDocsgraphs/contributors/)
We :heart: valuable contributions from everyone who are willing to help. It does not matter to us, if it's something trivial like, correcting spelling mistakes or raising an issue or writing a tutorial! Every little help counts and it helps make Umbraco easier to use for everyone.
Otherwise, [bug reports](https://github.com/umbraco/UmbracoDocs/issues/), [bug fixes](https://github.com/umbraco/UmbracoDocs/pulls) and any feedback on Umbraco is always appreciated.
Look at the [Contributor Guidelines](CONTRIBUTING.md) to learn how you can get involved and help with the Umbraco Documentation.
## License [![MIT licensed](https://img.shields.io/badge/license-MIT-blue.svg)](./LICENSE)
This library is released under the [MIT License](license)
=======
1. The [YAML metadata describing](Contribute/adding-metadata.md) `versionFrom` and `versionTo`.
2. The possibility [to add multiple files about the same topic](Contribute/file-naming-conventions.md).
>>>>>>> 2934fd70
<|MERGE_RESOLUTION|>--- conflicted
+++ resolved
@@ -87,7 +87,6 @@
 Every new version of Umbraco introduces new features. This means that every document might not work for your possibly older version.
 
 Therefore we introduced 2 different mechanisms.
-<<<<<<< HEAD
 1. the [YAML metadata describing](Contribute/adding-metadata.md) `versionFrom` and `versionTo`.
 2. the possibility [to add multiple files about the same topic](Contribute/file-naming-conventions.md)
 
@@ -96,8 +95,4 @@
 Otherwise, [bug reports](https://github.com/umbraco/UmbracoDocs/issues/), [bug fixes](https://github.com/umbraco/UmbracoDocs/pulls) and any feedback on Umbraco is always appreciated.
 Look at the [Contributor Guidelines](CONTRIBUTING.md) to learn how you can get involved and help with the Umbraco Documentation.
 ## License [![MIT licensed](https://img.shields.io/badge/license-MIT-blue.svg)](./LICENSE)
-This library is released under the [MIT License](license)
-=======
-1. The [YAML metadata describing](Contribute/adding-metadata.md) `versionFrom` and `versionTo`.
-2. The possibility [to add multiple files about the same topic](Contribute/file-naming-conventions.md).
->>>>>>> 2934fd70
+This library is released under the [MIT License](license)