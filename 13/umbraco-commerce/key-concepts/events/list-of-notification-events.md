--- conflicted
+++ resolved
@@ -4,15 +4,12 @@
 
 # List of Notification Events
 
-<<<<<<< HEAD
+
 ## Umbraco.Commerce.Cms.Web.Events.Notification
-=======
+
 {% hint style="warning" %}
 This article is a work in progress and may undergo further revisions, updates, or amendments. The information contained herein is subject to change without notice.
 {% endhint %}
-
-## <code>Umbraco.Commerce.Cms.Web.Events.Notification</code>
->>>>>>> a5269b39
 
 | **Event** | **Description** |
 |---|---|
