# Release Notes

In this section, we have summarized the changes to Umbraco Forms released in each version. Each version is presented with a link to the [Forms issue tracker](https://github.com/umbraco/Umbraco.Forms.Issues/issues) showing a list of issues resolved in the release. We also link to the individual issues themselves from the detail.

If there are any breaking changes or other issues to be aware of when upgrading they are also noted here.

{% hint style="info" %}
If you are upgrading to a new major version, you can find information about the breaking changes in the [Version Specific Upgrade Notes](installation/version-specific.md) article
{% endhint %}

We've listed here all the changes going back to 2021 for Forms. For details of releases before this date or older versions, refer to the [Umbraco Forms Package page](https://our.umbraco.com/packages/developer-tools/umbraco-forms/).

## Release History

In this section, you can find the release notes for each version of Umbraco Forms. For each major version, you can find the details about each release.

<details>

<summary>Version 13</summary>

[**13.0.0-rc1**](https://github.com/umbraco/Umbraco.Forms.Issues/issues?q=is%3Aissue+is%3Aclosed+label%3Arelease%2F13.0.0) (November 6th 2023)

* Compatibility with Umbraco 13
  * See full details of breaking changes under the [version specific upgrade guide](installation/version-specific.md#version-13).
* Ran registered server-side file validators on file uploads.

</details>

<details>

<summary>Version 12</summary>

<<<<<<< HEAD
#### [12.2.0](https://github.com/umbraco/Umbraco.Forms.Issues/issues?q=is%3Aissue+is%3Aclosed+label%3Arelease%2F12.2.0) (TBC 2023)

* Added an overload to the `RenderUmbracoFormDependencies` HTML helper method to allow provision of a dictionary parameter containing attributes to use when rendering script references. Also a new configuration option `DisableClientSideValidationDependencyCheck` to disable the client-side validation framework check. This is necessary when using the overload to provide an `async` attribute. [#1074](https://github.com/umbraco/Umbraco.Forms.Issues/issues/1074)
* Added further conditional operators, for inverse and case insensitive checks [#1081](https://github.com/umbraco/Umbraco.Forms.Issues/issues/1081)
* Provided option for setting a custom field to be mandatory by default [#928](https://github.com/umbraco/Umbraco.Forms.Issues/issues/928)
* Added a caption property for display adjacent to the input field when using the checkbox field type [#816](https://github.com/umbraco/Umbraco.Forms.Issues/issues/816)
* Added a new setting type that allows entry of text or selection of a field from the current form [#1071](https://github.com/umbraco/Umbraco.Forms.Issues/issues/1071)
* Added a response object to the headless API providing details of post submission behavior for the form [#1104](https://github.com/umbraco/Umbraco.Forms.Issues/issues/1104)
* Tracked relations between forms and content and displayed in new "Info" content app [#937](https://github.com/umbraco/Umbraco.Forms.Issues/issues/#937)
* Added an mandatory option for field and workflow type settings [#1108](https://github.com/umbraco/Umbraco.Forms.Issues/issues/#1108)
=======
#### [12.1.2](https://github.com/umbraco/Umbraco.Forms.Issues/issues?q=is%3Aissue+is%3Aclosed+label%3Arelease%2F12.1.2 (November 14th 2023)

* Ensured validation pattern's saved for a field are cleared when changing the field type [#1083](https://github.com/umbraco/Umbraco.Forms.Issues/issues/1083).
* Included input of type time in condition evaluation [#1084](https://github.com/umbraco/Umbraco.Forms.Issues/issues/1084).
* Fixed issue with "ends with" condition [#1098](https://github.com/umbraco/Umbraco.Forms.Issues/issues/1098).
* Fixed issue with the display of selected records in the entries list view [#1100](https://github.com/umbraco/Umbraco.Forms.Issues/issues/1100).
* Fixed issue with display of newly created forms in the tree where permissions are managed with user groups and user specific override exists [#1102](https://github.com/umbraco/Umbraco.Forms.Issues/issues/1102).
* Fixed issue magic string replacement in email field names [#1107](https://github.com/umbraco/Umbraco.Forms.Issues/issues/1107).
* Fixed broken link in magic string notice [#1109](https://github.com/umbraco/Umbraco.Forms.Issues/issues/1109).
* Replaced save success message with a failed notification when cancelling form save via notifications [#1002](https://github.com/umbraco/Umbraco.Forms.Issues/issues/1002).
* Removed usage of inline styles from the form's default theme [#1110](https://github.com/umbraco/Umbraco.Forms.Issues/issues/1110).
* Ensured an index exists on the `UFForms.FolderKey` column.
* Ensured that the Umbraco hooks for server-side sanitization are called when saving form field's input from a rich text editor.
* Fixed issue with prevalue caching [#1101](https://github.com/umbraco/Umbraco.Forms.Issues/issues/1101).
>>>>>>> 8506ade3

#### [12.1.1](https://github.com/umbraco/Umbraco.Forms.Issues/issues?q=is%3Aissue+is%3Aclosed+label%3Arelease%2F12.1.1) (September 19th 2023)

* Ensured uploaded file protection is based on permission to view rather than edit entries [#1058](https://github.com/umbraco/Umbraco.Forms.Issues/issues/1058)
* Improved markup for screen reader access when creating a form [#1067](https://github.com/umbraco/Umbraco.Forms.Issues/issues/1067)
* Styled the workflow name field to be full width to avoid cut-off of the text [#1079](https://github.com/umbraco/Umbraco.Forms.Issues/issues/1079)
* Fixed field icon styling [#1065](https://github.com/umbraco/Umbraco.Forms.Issues/issues/1065)
* Ensured the default theme supports anchoring to the post submission message [#1066](https://github.com/umbraco/Umbraco.Forms.Issues/issues/1066)
* Fixed serialization of field settings via the Forms API such that they are camel-cased [#1068](https://github.com/umbraco/Umbraco.Forms.Issues/issues/1068)

#### [12.1.0](https://github.com/umbraco/Umbraco.Forms.Issues/issues?q=is%3Aissue+is%3Aclosed+label%3Arelease%2F12.1.0) (August 17th 2023)

* All items listed under 10.5.0-rc1.
* Removed the unnecessary set of global JavaScript variable that could trigger a console error under certain conditions [#1056](https://github.com/umbraco/Umbraco.Forms.Issues/issues/1056)
* Ensured that files in form submissions are accessible without the "Manage Forms" permission [#1058](https://github.com/umbraco/Umbraco.Forms.Issues/issues/1058)
* Further updated the dependency on `aspnet-client-validation` to correct an issue with validating mandatory dropdown questions, [#1059](https://github.com/umbraco/Umbraco.Forms.Issues/issues/1059)
* Fixed issue where a race condition in creating a user security record on first access could lead to a one-off exception.

#### [12.1.0-rc1](https://github.com/umbraco/Umbraco.Forms.Issues/issues?q=is%3Aissue+is%3Aclosed+label%3Arelease%2F12.1.0) (August 1st 2023)

* Added cache options to prevalue sources.
* Added the option to use the `www.recaptcha.net` domain for the reCAPTCHA 3 field type.
* Applied accessibility improvements to markup in the Forms default theme [#1038](https://github.com/umbraco/Umbraco.Forms.Issues/issues/1038)
* Added behavior to scroll to the form when navigating multiple page forms [#1037](https://github.com/umbraco/Umbraco.Forms.Issues/issues/1037)
* Added a setting for the files selected label text for the file upload field type [#1039](https://github.com/umbraco/Umbraco.Forms.Issues/issues/1039)
* Fixed a casing issue with the form picker [#1040](https://github.com/umbraco/Umbraco.Forms.Issues/issues/1040)
* Ensured custom field settings applied to the data consent field type are used in the creation of new forms [#1034](https://github.com/umbraco/Umbraco.Forms.Issues/issues/1034)
* Fixed issue related to conditions applied to radio button or checkbox lists when a custom field ID prefix is configured [#1043](https://github.com/umbraco/Umbraco.Forms.Issues/issues/1043)
* Fixed a second issue related to conditions found when hiding a field based on a non-visible field [#1045](https://github.com/umbraco/Umbraco.Forms.Issues/issues/1045)
* Clarified the labeling on selecting to include attachments in email workflows [#1044](https://github.com/umbraco/Umbraco.Forms.Issues/issues/1044)
* Fixed issue with Umbraco Documents prevalue source retrieving unpublished nodes [#1030](https://github.com/umbraco/Umbraco.Forms.Issues/issues/1030)
* Updated naming of primary keys to match database conventions [#1049](https://github.com/umbraco/Umbraco.Forms.Issues/issues/1049)
* Fixed issue with retrieving forms for a user with start folders defined [#1050](https://github.com/umbraco/Umbraco.Forms.Issues/issues/1050)
* Updated dependency on `aspnet-client-validation` to correct the rendering of the validation summary when validating mandatory single and multiple choice answers, [#1053](https://github.com/umbraco/Umbraco.Forms.Issues/issues/1053)

[**12.0.0**](https://github.com/umbraco/Umbraco.Forms.Issues/issues?q=is%3Aissue+is%3Aclosed+label%3Arelease%2F12.0.0)

* Compatibility with Umbraco 12
  * See full details of breaking changes under the [version specific upgrade guide](installation/version-specific.md#version-12).

</details>

<details>

<summary>Version 11</summary>

#### [11.2.1](https://github.com/umbraco/Umbraco.Forms.Issues/issues?q=is%3Aissue+is%3Aclosed+label%3Arelease%2F11.2.1 (November 14th 2023)

* Ensured that the Umbraco hooks for server-side sanitization are called when saving form field's input from a rich text editor.

#### [11.2.0](https://github.com/umbraco/Umbraco.Forms.Issues/issues?q=is%3Aissue+is%3Aclosed+label%3Arelease%2F11.2.0) (June 13th 2023)

**Note**: If upgrading from a previous version and already using the headless API, please ensure to [enable the API via configuration](developer/configuration/#enableformsapi).

* Ensured a case insensitive request check for protecting access to files uploaded to the media system.
* Updated dependency on `aspnet-client-validation` to resolve an issue with validation of mandatory radio button or checkbox lists [#1028](https://github.com/umbraco/Umbraco.Forms.Issues/issues/1028)
* All updates noted under 11.2.0-rc1.

#### [11.2.0-rc1](https://github.com/umbraco/Umbraco.Forms.Issues/issues?q=is%3Aissue+is%3Aclosed+label%3Arelease%2F11.2.0) (June 1st 2023)

* Added customizable behavior for the fields added to newly created forms [#1013](https://github.com/umbraco/Umbraco.Forms.Issues/issues/1013)
* Added hook for custom validation for headless API [#1012](https://github.com/umbraco/Umbraco.Forms.Issues/issues/1013)
* Added optional culture parameter to headless API [#989](https://github.com/umbraco/Umbraco.Forms.Issues/issues/989)
* Added configuration to enable or disable the headless API
* Resolved concurrency issue with prevalue sources [#997](https://github.com/umbraco/Umbraco.Forms.Issues/issues/997)
* Added [configuration options for IP recording](developer/configuration/#recordiptrackingbehavior) with form submissions [#1000](https://github.com/umbraco/Umbraco.Forms.Issues/issues/1000)
* Performance optimizations for tree rendering, form submission and workflow execution
* Added tag helper for rendering a form
* Provided messaging when using rich text fields in case of a missing rich text datatype

#### [11.1.3](https://github.com/umbraco/Umbraco.Forms.Issues/issues?q=is%3Aissue+is%3Aclosed+label%3Arelease%2F11.1.2) (May 30th 2023)

* Fixed issue with validation of uploaded files without extensions [#1020](https://github.com/umbraco/Umbraco.Forms.Issues/issues/1020)
* Fixed typo in Danish translation [#1017](https://github.com/umbraco/Umbraco.Forms.Issues/issues/1017)
* Allowed edit of field previously configured with a subsequently removed field type [#1015](https://github.com/umbraco/Umbraco.Forms.Issues/issues/1015)
* Fixed encoding and display of entries page title [#1009](https://github.com/umbraco/Umbraco.Forms.Issues/issues/1009)
* Fixed creation of primary keys for tables missing them with new installs on SQLite [#1008](https://github.com/umbraco/Umbraco.Forms.Issues/issues/1008)
* Handled a null reference issue that could occur when copying forms with null setting values
* Fixed placeholder parsing for mandatory and regular expression pattern validation messages using dictionary values

[**11.1.2**](https://github.com/umbraco/Umbraco.Forms.Issues/issues?q=is%3Aissue+is%3Aclosed+label%3Arelease%2F11.1.2) **(April 18th 2023)**

* Fixed issue with field mapper in Umbraco nodes workflow not respecting magic string placeholders [#1005](https://github.com/umbraco/Umbraco.Forms.Issues/issues/1005)
* Fixed issue with range selector in backoffice responding only to drag events and not click ones

[**11.1.1**](https://github.com/umbraco/Umbraco.Forms.Issues/issues?q=is%3Aissue+is%3Aclosed+label%3Arelease%2F11.1.1) **(April 4th 2023)**

* Fixed UI issue with access to submit message workflow [#998](https://github.com/umbraco/Umbraco.Forms.Issues/issues/998)

[**11.1.0**](https://github.com/umbraco/Umbraco.Forms.Issues/issues?q=is%3Aissue+is%3Aclosed+label%3Arelease%2F11.1.0) **(March 21st 2023)**

* Fixed issue with an encoding of setting values in workflows [#988](https://github.com/umbraco/Umbraco.Forms.Issues/issues/988)
* Fixed issue with the GetPrevalueMaps method used in email workflow and exports where we have two prevalue sources of the same type on the form [#990](https://github.com/umbraco/Umbraco.Forms.Issues/issues/990)
* Exposed enabled property in conditions in API result and view model [#993](https://github.com/umbraco/Umbraco.Forms.Issues/issues/993)
* Fixed issue with the clearing of numeric setting values [#994](https://github.com/umbraco/Umbraco.Forms.Issues/issues/994)
* Added form settings to allow for the configuration of which fields are shown in the entries view per form [#336](https://github.com/umbraco/Umbraco.Forms.Issues/issues/336)
* Added rich text header and footer fields to Razor email workflow [#853](https://github.com/umbraco/Umbraco.Forms.Issues/issues/853)
* Added option for rich text formatting in the message shown after form submission [#873](https://github.com/umbraco/Umbraco.Forms.Issues/issues/873)
* Added support for loading workflows from form templates [#909](https://github.com/umbraco/Umbraco.Forms.Issues/issues/909)
* Added show/hide label option to all relevant field types [#925](https://github.com/umbraco/Umbraco.Forms.Issues/issues/925)
* Added ability for developers to configure the options for text field validation via regular expression [#936](https://github.com/umbraco/Umbraco.Forms.Issues/issues/936)
* Provided access to the send Razor email workflow settings via the view model used for the email template [#973](https://github.com/umbraco/Umbraco.Forms.Issues/issues/973)
* Added configuration to provide default values for form button labels [#985](https://github.com/umbraco/Umbraco.Forms.Issues/issues/985)

[**11.0.3**](https://github.com/umbraco/Umbraco.Forms.Issues/issues?q=is%3Aissue+is%3Aclosed+label%3Arelease%2F11.0.3) **(March 7th 2023)**

* Improved labeling of workflows [#977](https://github.com/umbraco/Umbraco.Forms.Issues/issues/977)
* Removed initial brief visibility of fieldset hidden by conditions [#970](https://github.com/umbraco/Umbraco.Forms.Issues/issues/970)
* Fixed display of "automatic" label associated with workflows when manual approval is not enabled
* Updated workflow processing to take account of the `IgnoreWorkFlowsOnEdit` setting
* Fixed issue with empty member properties in the "send to URL" workflow [#984](https://github.com/umbraco/Umbraco.Forms.Issues/issues/984%E2%80%8B)
* Fixed load of XSLT file in send email workflow (V9+) [#974](https://github.com/umbraco/Umbraco.Forms.Issues/issues/974)
* Added detail of container widths in headless/AJAX API (V10+) [#981](https://github.com/umbraco/Umbraco.Forms.Issues/issues/981)
* Fixed authorization error after marking a field as nonsensitive data (V10+) [#976](https://github.com/umbraco/Umbraco.Forms.Issues/issues/976)
* Fixed link rendering following the use of URL picker from a rich text field (V10+) [#972](https://github.com/umbraco/Umbraco.Forms.Issues/issues/972)
* Fixed issue with magic string replacement for member properties in "sent to URL" workflow (V10+) [#969](https://github.com/umbraco/Umbraco.Forms.Issues/issues/969)
* Fixed issue with culture-specific encoding leading to an error with adding user security record (V10+) [#966](https://github.com/umbraco/Umbraco.Forms.Issues/issues/966)
* Fixed issue where the template is not pre-selected in default workflows applied to empty form (V10+)

[**11.0.2**](https://github.com/umbraco/Umbraco.Forms.Issues/issues?q=is%3Aissue+is%3Aclosed+label%3Arelease%2F11.0.2) **(February 7th 2023)**

* Fixed error with saving form in backoffice that uses a conditionally shown checkbox [#960](https://github.com/umbraco/Umbraco.Forms.Issues/issues/960) and [#961](https://github.com/umbraco/Umbraco.Forms.Issues/issues/961)
* Fixed editing issue with "include sensitive data" flag for workflow [#958](https://github.com/umbraco/Umbraco.Forms.Issues/issues/958)
* Fixed issue with backoffice editing of conditionally shown mandatory field [#956](https://github.com/umbraco/Umbraco.Forms.Issues/issues/956)
* Fixed casing regression issue with client-side file names (V9+) [#962](https://github.com/umbraco/Umbraco.Forms.Issues/issues/962)
* Fixed regression issue with "allowed forms" selection on form picker Data Type (V10+) [#957](https://github.com/umbraco/Umbraco.Forms.Issues/issues/957)
* Fixed regression issue with saving of reCAPTCHA score (V10+) [#955](https://github.com/umbraco/Umbraco.Forms.Issues/issues/955)
* Fixed issue with sending attachments in emails with non-default media storage (V10+) [#952](https://github.com/umbraco/Umbraco.Forms.Issues/issues/952)
* Fixed reference to incorrect configuration key for scheduled record deletion (V10+) [#951](https://github.com/umbraco/Umbraco.Forms.Issues/issues/951)
* Fixed issue with magic string replacement in "sent to URL" workflow [#948](https://github.com/umbraco/Umbraco.Forms.Issues/issues/948)

[**11.0.1**](https://github.com/umbraco/Umbraco.Forms.Issues/issues?q=is%3Aissue+is%3Aclosed+label%3Arelease%2F11.0.1) **(January 17th 2023)**

* Restored ability to theme a specific form [#860](https://github.com/umbraco/Umbraco.Forms.Issues/issues/860)
* Minified client-side assets shipped for use in themes and field types [#913](https://github.com/umbraco/Umbraco.Forms.Issues/issues/913)
* Displayed path to selected post form submission page on picker [#931](https://github.com/umbraco/Umbraco.Forms.Issues/issues/931)
* Added logging to honeypot capture [#911](https://github.com/umbraco/Umbraco.Forms.Issues/issues/911)
* Fixed CSS validation errors [#932](https://github.com/umbraco/Umbraco.Forms.Issues/issues/932)
* Fixed issue where an invalid value stored via file upload could lead to media directory removal [#933](https://github.com/umbraco/Umbraco.Forms.Issues/issues/933)
* Improved performance of backoffice forms search [#940](https://github.com/umbraco/Umbraco.Forms.Issues/issues/940)
* Added extension method for retrieval of selected prevalues in workflow, resolving the issue with delimiter clash, and multiple selections [#941](https://github.com/umbraco/Umbraco.Forms.Issues/issues/941)
* Added support for file uploads via the headless/AJAX API (V10+ only) [#922](https://github.com/umbraco/Umbraco.Forms.Issues/issues/922)
* Ensured versioning and documentation for headless/AJAX API is scoped only to Forms API controllers (V10+ only)
* Ensured record values changed in approval workflows are persisted
* Ensured reference to Configuration class in insert form macro partial view is globally specified to ensure it doesn't clash with other usings (V8 only)
* Fixed issue with the processing of magic string replacements following server-side validation failure [#872](https://github.com/umbraco/Umbraco.Forms.Issues/issues/872)
* Fixed issue with editing legacy forms in the backoffice that have fieldsets without unique Ids [#944](https://github.com/umbraco/Umbraco.Forms.Issues/issues/944)

[**11.0.0**](https://github.com/umbraco/Umbraco.Forms.Issues/issues?q=is%3Aissue+is%3Aclosed+label%3Arelease%2F11.0.0)

* Compatibility with .NET 7 and Umbraco 11
  * See full details of breaking changes under the [version specific upgrade guide](installation/version-specific.md).

</details>

<details>

<summary>Version 10</summary>

#### [10.5.2](https://github.com/umbraco/Umbraco.Forms.Issues/issues?q=is%3Aissue+is%3Aclosed+label%3Arelease%2F10.5.2 (November 14th 2023)

* Ensured validation pattern's saved for a field are cleared when changing the field type [#1083](https://github.com/umbraco/Umbraco.Forms.Issues/issues/1083).
* Included input of type time in condition evaluation [#1084](https://github.com/umbraco/Umbraco.Forms.Issues/issues/1084).
* Fixed issue with "ends with" condition [#1098](https://github.com/umbraco/Umbraco.Forms.Issues/issues/1098).
* Fixed issue with the display of selected records in the entries list view [#1100](https://github.com/umbraco/Umbraco.Forms.Issues/issues/1100).
* Fixed issue with display of newly created forms in the tree where permissions are managed with user groups and user specific override exists [#1102](https://github.com/umbraco/Umbraco.Forms.Issues/issues/1102).
* Fixed issue magic string replacement in email field names [#1107](https://github.com/umbraco/Umbraco.Forms.Issues/issues/1107).
* Fixed broken link in magic string notice [#1109](https://github.com/umbraco/Umbraco.Forms.Issues/issues/1109).
* Replaced save success message with a failed notification when cancelling form save via notifications [#1002](https://github.com/umbraco/Umbraco.Forms.Issues/issues/1002).
* Removed usage of inline styles from the form's default theme [#1110](https://github.com/umbraco/Umbraco.Forms.Issues/issues/1110).
* Ensured an index exists on the `UFForms.FolderKey` column.
* Ensured that the Umbraco hooks for server-side sanitization are called when saving form field's input from a rich text editor.

#### [10.5.1](https://github.com/umbraco/Umbraco.Forms.Issues/issues?q=is%3Aissue+is%3Aclosed+label%3Arelease%2F10.5.1) (September 19th 2023)

* Ensured uploaded file protection is based on permission to view rather than edit entries [#1058](https://github.com/umbraco/Umbraco.Forms.Issues/issues/1058)
* Improved markup for screen reader access when creating a form [#1067](https://github.com/umbraco/Umbraco.Forms.Issues/issues/1067)
* Styled the workflow name field to be full width to avoid cut-off of the text [#1079](https://github.com/umbraco/Umbraco.Forms.Issues/issues/1079)
* Fixed field icon styling [#1065](https://github.com/umbraco/Umbraco.Forms.Issues/issues/1065)
* Ensured the default theme supports anchoring to the post submission message [#1066](https://github.com/umbraco/Umbraco.Forms.Issues/issues/1066)

#### [10.5.0](https://github.com/umbraco/Umbraco.Forms.Issues/issues?q=is%3Aissue+is%3Aclosed+label%3Arelease%2F10.5.0) (August 17th 2023)

* All items listed under 10.5.0-rc1.
* Removed the unnecessary set of global JavaScript variable that could trigger a console error under certain conditions [#1056](https://github.com/umbraco/Umbraco.Forms.Issues/issues/1056)
* Ensured that files in form submissions are accessible without the "Manage Forms" permission [#1058](https://github.com/umbraco/Umbraco.Forms.Issues/issues/1058)
* Further updated the dependency on `aspnet-client-validation` to correct an issue with validating mandatory dropdown questions, [#1059](https://github.com/umbraco/Umbraco.Forms.Issues/issues/1059)
* Fixed issue where a race condition in creating a user security record on first access could lead to a one-off exception.

#### [10.5.0-rc1](https://github.com/umbraco/Umbraco.Forms.Issues/issues?q=is%3Aissue+is%3Aclosed+label%3Arelease%2F10.5.0) (August 1st 2023)

* Added cache options to prevalue sources.
* Added the option to use the `www.recaptcha.net` domain for the reCAPTCHA 3 field type.
* Applied accessibility improvements to markup in the Forms default theme [#1038](https://github.com/umbraco/Umbraco.Forms.Issues/issues/1038)
* Added behavior to scroll to the form when navigating multiple page forms [#1037](https://github.com/umbraco/Umbraco.Forms.Issues/issues/1037)
* Added a setting for the files selected label text for the file upload field type [#1039](https://github.com/umbraco/Umbraco.Forms.Issues/issues/1039)
* Fixed a casing issue with the form picker [#1040](https://github.com/umbraco/Umbraco.Forms.Issues/issues/1040)
* Ensured custom field settings applied to the data consent field type are used in the creation of new forms [#1034](https://github.com/umbraco/Umbraco.Forms.Issues/issues/1034)
* Fixed issue related to conditions applied to radio button or checkbox lists when a custom field ID prefix is configured [#1043](https://github.com/umbraco/Umbraco.Forms.Issues/issues/1043)
* Fixed a second issue related to conditions found when hiding a field based on a non-visible field [#1045](https://github.com/umbraco/Umbraco.Forms.Issues/issues/1045)
* Clarified the labeling on selecting to include attachments in email workflows [#1044](https://github.com/umbraco/Umbraco.Forms.Issues/issues/1044)
* Fixed issue with Umbraco Documents prevalue source retrieving unpublished nodes [#1030](https://github.com/umbraco/Umbraco.Forms.Issues/issues/1030)
* Updated naming of primary keys to match database conventions [#1049](https://github.com/umbraco/Umbraco.Forms.Issues/issues/1049)
* Fixed issue with retrieving forms for a user with start folders defined [#1050](https://github.com/umbraco/Umbraco.Forms.Issues/issues/1050)
* Updated dependency on `aspnet-client-validation` to correct the rendering of the validation summary when validating mandatory single and multiple choice answers, [#1053](https://github.com/umbraco/Umbraco.Forms.Issues/issues/1053)

#### [10.4.0](https://github.com/umbraco/Umbraco.Forms.Issues/issues?q=is%3Aissue+is%3Aclosed+label%3Arelease%2F10.4.0) (June 13th 2023)

**Note**: If upgrading from a previous version and already using the headless API, please ensure to [enable the API via configuration](developer/configuration/#enableformsapi).&#x20;

* Ensured a case insensitive request check for protecting access to files uploaded to the media system.
* Updated dependency on `aspnet-client-validation` to resolve an issue with validation of mandatory radio button or checkbox lists [#1028](https://github.com/umbraco/Umbraco.Forms.Issues/issues/1028)
* All updates noted under 10.4.0-rc1.

#### [10.4.0-rc1](https://github.com/umbraco/Umbraco.Forms.Issues/issues?q=is%3Aissue+is%3Aclosed+label%3Arelease%2F10.4.0) (June 1st 2023)

* Added customizable behavior for the fields added to newly created forms [#1013](https://github.com/umbraco/Umbraco.Forms.Issues/issues/1013)
* Added hook for custom validation for headless API [#1012](https://github.com/umbraco/Umbraco.Forms.Issues/issues/1013)
* Added optional culture parameter to headless API [#989](https://github.com/umbraco/Umbraco.Forms.Issues/issues/989)
* Added configuration to enable or disable the headless API
* Resolved concurrency issue with prevalue sources [#997](https://github.com/umbraco/Umbraco.Forms.Issues/issues/997)
* Added [configuration options for IP recording](developer/configuration/#recordiptrackingbehavior) with form submissions [#1000](https://github.com/umbraco/Umbraco.Forms.Issues/issues/1000)
* Performance optimizations for tree rendering, form submission and workflow execution
* Added tag helper for rendering a form
* Provided messaging when using rich text fields in case of a missing rich text datatype

#### [10.3.3](https://github.com/umbraco/Umbraco.Forms.Issues/issues?q=is%3Aissue+is%3Aclosed+label%3Arelease%2F10.3.3) (May 30th 2023)

* Fixed issue with validation of uploaded files without extensions [#1020](https://github.com/umbraco/Umbraco.Forms.Issues/issues/1020)
* Fixed typo in Danish translation [#1017](https://github.com/umbraco/Umbraco.Forms.Issues/issues/1017)
* Allowed edit of field previously configured with a subsequently removed field type [#1015](https://github.com/umbraco/Umbraco.Forms.Issues/issues/1015)
* Fixed encoding and display of entries page title [#1009](https://github.com/umbraco/Umbraco.Forms.Issues/issues/1009)
* Fixed creation of primary keys for tables missing them with new installs on SQLite [#1008](https://github.com/umbraco/Umbraco.Forms.Issues/issues/1008)
* Handled a null reference issue that could occur when copying forms with null setting values
* Fixed placeholder parsing for mandatory and regular expression pattern validation messages using dictionary values

[**10.3.2**](https://github.com/umbraco/Umbraco.Forms.Issues/issues?q=is%3Aissue+is%3Aclosed+label%3Arelease%2F10.3.2) **(April 18th 2023)**

* Fixed issue with field mapper in Umbraco nodes workflow not respecting magic string placeholders [#1005](https://github.com/umbraco/Umbraco.Forms.Issues/issues/1005)
* Fixed issue with range selector in backoffice responding only to drag events and not click ones

[**10.3.1**](https://github.com/umbraco/Umbraco.Forms.Issues/issues?q=is%3Aissue+is%3Aclosed+label%3Arelease%2F10.3.1) **(April 4th 2023)**

* Fixed UI issue with access to submit message workflow [#998](https://github.com/umbraco/Umbraco.Forms.Issues/issues/998)

[**10.3.0**](https://github.com/umbraco/Umbraco.Forms.Issues/issues?q=is%3Aissue+is%3Aclosed+label%3Arelease%2F10.3.0) **(March 21st 2023)**

* Fixed issue with an encoding of setting values in workflows [#988](https://github.com/umbraco/Umbraco.Forms.Issues/issues/988)
* Fixed issue with the GetPrevalueMaps method used in email workflow and exports where we have two prevalue sources of the same type on the form [#990](https://github.com/umbraco/Umbraco.Forms.Issues/issues/990)
* Exposed enabled property in conditions in API result and view model [#993](https://github.com/umbraco/Umbraco.Forms.Issues/issues/993)
* Fixed issue with the clearing of numeric setting values [#994](https://github.com/umbraco/Umbraco.Forms.Issues/issues/994)
* Added form settings to allow for the configuration of which fields are shown in the entries view per form [#336](https://github.com/umbraco/Umbraco.Forms.Issues/issues/336)
* Added rich text header and footer fields to Razor email workflow [#853](https://github.com/umbraco/Umbraco.Forms.Issues/issues/853)
* Added option for rich text formatting in the message shown after form submission [#873](https://github.com/umbraco/Umbraco.Forms.Issues/issues/873)
* Added support for loading workflows from form templates [#909](https://github.com/umbraco/Umbraco.Forms.Issues/issues/909)
* Added show/hide label option to all relevant field types [#925](https://github.com/umbraco/Umbraco.Forms.Issues/issues/925)
* Added ability for developers to configure the options for text field validation via regular expression [#936](https://github.com/umbraco/Umbraco.Forms.Issues/issues/936)
* Provided access to the send Razor email workflow settings via the view model used for the email template [#973](https://github.com/umbraco/Umbraco.Forms.Issues/issues/973)
* Added configuration to provide default values for form button labels [#985](https://github.com/umbraco/Umbraco.Forms.Issues/issues/985)

[**10.2.4**](https://github.com/umbraco/Umbraco.Forms.Issues/issues?q=is%3Aissue+is%3Aclosed+label%3Arelease%2F10.2.4) **(March 7th 2023)**

* Improved labeling of workflows [#977](https://github.com/umbraco/Umbraco.Forms.Issues/issues/977)
* Removed initial brief visibility of fieldset hidden by conditions [#970](https://github.com/umbraco/Umbraco.Forms.Issues/issues/970)
* Fixed display of "automatic" label associated with workflows when manual approval is not enabled
* Updated workflow processing to take account of the `IgnoreWorkFlowsOnEdit` setting
* Fixed issue with empty member properties in the "send to URL" workflow [#984](https://github.com/umbraco/Umbraco.Forms.Issues/issues/984%E2%80%8B)
* Fixed load of XSLT file in send email workflow (V9+) [#974](https://github.com/umbraco/Umbraco.Forms.Issues/issues/974)
* Added detail of container widths in headless/AJAX API (V10+) [#981](https://github.com/umbraco/Umbraco.Forms.Issues/issues/981)
* Fixed authorization error after marking a field as nonsensitive data (V10+) [#976](https://github.com/umbraco/Umbraco.Forms.Issues/issues/976)
* Fixed link rendering following the use of URL picker from a rich text field (V10+) [#972](https://github.com/umbraco/Umbraco.Forms.Issues/issues/972)
* Fixed issue with magic string replacement for member properties in "sent to URL" workflow (V10+) [#969](https://github.com/umbraco/Umbraco.Forms.Issues/issues/969)
* Fixed issue with culture-specific encoding leading to an error with adding user security record (V10+) [#966](https://github.com/umbraco/Umbraco.Forms.Issues/issues/966)
* Fixed issue where the template is not pre-selected in default workflows applied to empty form (V10+)

[**10.2.3**](https://github.com/umbraco/Umbraco.Forms.Issues/issues?q=is%3Aissue+is%3Aclosed+label%3Arelease%2F10.2.3) **(February 7th 2023)**

* Fixed error with saving form in backoffice that uses a conditionally shown checkbox [#960](https://github.com/umbraco/Umbraco.Forms.Issues/issues/960) and [#961](https://github.com/umbraco/Umbraco.Forms.Issues/issues/961)
* Fixed editing issue with "include sensitive data" flag for workflow [#958](https://github.com/umbraco/Umbraco.Forms.Issues/issues/958)
* Fixed issue with backoffice editing of conditionally shown mandatory field [#956](https://github.com/umbraco/Umbraco.Forms.Issues/issues/956)
* Fixed casing regression issue with client-side file names (V9+) [#962](https://github.com/umbraco/Umbraco.Forms.Issues/issues/962)
* Fixed regression issue with "allowed forms" selection on form picker Data Type (V10+) [#957](https://github.com/umbraco/Umbraco.Forms.Issues/issues/957)
* Fixed regression issue with saving of reCAPTCHA score (V10+) [#955](https://github.com/umbraco/Umbraco.Forms.Issues/issues/955)
* Fixed issue with sending attachments in emails with non-default media storage (V10+) [#952](https://github.com/umbraco/Umbraco.Forms.Issues/issues/952)
* Fixed reference to incorrect configuration key for scheduled record deletion (V10+) [#951](https://github.com/umbraco/Umbraco.Forms.Issues/issues/951)
* Fixed issue with magic string replacement in "sent to URL" workflow [#948](https://github.com/umbraco/Umbraco.Forms.Issues/issues/948)

[**10.2.2**](https://github.com/umbraco/Umbraco.Forms.Issues/issues?q=is%3Aissue+is%3Aclosed+label%3Arelease%2F10.2.2) **(January 17th 2023)**

* Restored ability to theme a specific form [#860](https://github.com/umbraco/Umbraco.Forms.Issues/issues/860)
* Minified client-side assets shipped for use in themes and field types [#913](https://github.com/umbraco/Umbraco.Forms.Issues/issues/913)
* Displayed path to selected post form submission page on picker [#931](https://github.com/umbraco/Umbraco.Forms.Issues/issues/931)
* Added logging to honeypot capture [#911](https://github.com/umbraco/Umbraco.Forms.Issues/issues/911)
* Fixed CSS validation errors [#932](https://github.com/umbraco/Umbraco.Forms.Issues/issues/932)
* Fixed issue where an invalid value stored via file upload could lead to media directory removal [#933](https://github.com/umbraco/Umbraco.Forms.Issues/issues/933)
* Improved performance of backoffice forms search [#940](https://github.com/umbraco/Umbraco.Forms.Issues/issues/940)
* Added extension method for retrieval of selected prevalues in workflow, resolving the issue with delimiter clash, and multiple selections [#941](https://github.com/umbraco/Umbraco.Forms.Issues/issues/941)
* Added support for file uploads via the headless/AJAX API (V10+ only) [#922](https://github.com/umbraco/Umbraco.Forms.Issues/issues/922)
* Ensured versioning and documentation for headless/AJAX API is scoped only to Forms API controllers (V10+ only)
* Ensured record values changed in approval workflows are persisted
* Ensured reference to Configuration class in insert form macro partial view is globally specified to ensure it doesn't clash with other usings (V8 only)
* Fixed issue with the processing of magic string replacements following server-side validation failure [#872](https://github.com/umbraco/Umbraco.Forms.Issues/issues/872)
* Fixed issue with editing legacy forms in the backoffice that have fieldsets without unique Ids [#944](https://github.com/umbraco/Umbraco.Forms.Issues/issues/944)

[**10.2.1**](https://github.com/umbraco/Umbraco.Forms.Issues/issues?q=is%3Aissue+is%3Aclosed+label%3Arelease%2F10.2.1) **(November 25th 2022)**

* Fixed issue with conditions and check box lists [#910](https://github.com/umbraco/Umbraco.Forms.Issues/issues/910) and [#899](https://github.com/umbraco/Umbraco.Forms.Issues/issues/899)
* Fixed regression issue with send to URL email workflow [#912](https://github.com/umbraco/Umbraco.Forms.Issues/issues/912)
* Ensured newly created field and workflow settings based on checkbox values have an explicit true or false (not empty) setting [#916](https://github.com/umbraco/Umbraco.Forms.Issues/issues/916)
* Resolved issue with placeholders based on the current page or HTTP context not working on later pages of multi-page forms [#918](https://github.com/umbraco/Umbraco.Forms.Issues/issues/918)
* Resolved issues with the use of reCAPTCHA and file upload fields with the headless API [#920](https://github.com/umbraco/Umbraco.Forms.Issues/issues/920) and [#923](https://github.com/umbraco/Umbraco.Forms.Issues/issues/923)
* Added API key security and the option to disable the anti-forgery token validation for the headless API, for use in server-to-server integrations [#915](https://github.com/umbraco/Umbraco.Forms.Issues/issues/915)
* Fixed translations and updated links to the new documentation platform [#926](https://github.com/umbraco/Umbraco.Forms.Issues/issues/926)

[**10.2.0**](https://github.com/umbraco/Umbraco.Forms.Issues/issues?q=is%3Aissue+is%3Aclosed+label%3Arelease%2F10.2.0) **(November 8th 2022)**

* Headless/AJAX forms API [#730](https://github.com/umbraco/Umbraco.Forms.Issues/issues/730)
* Automatic removal of entries after configured period [#656](https://github.com/umbraco/Umbraco.Forms.Issues/issues/656)
* Magic string formatters [#828](https://github.com/umbraco/Umbraco.Forms.Issues/issues/828)
* Block list and nested content title filter [#170](https://github.com/umbraco/Umbraco.Forms.Issues/issues/170) and [#879](https://github.com/umbraco/Umbraco.Forms.Issues/issues/879)
* Configuration of field and workflow settings [#139](https://github.com/umbraco/Umbraco.Forms.Issues/issues/139) and [#134](https://github.com/umbraco/Umbraco.Forms.Issues/issues/134)
* Improved the messaging displayed to the editor when applying a condition on an empty value. [#886](https://github.com/umbraco/Umbraco.Forms.Issues/issues/886)
* Set HTML field type for email fields in the provided form templates. [#880](https://github.com/umbraco/Umbraco.Forms.Issues/issues/880)
* Added support for custom icons for custom field types. [#863](https://github.com/umbraco/Umbraco.Forms.Issues/issues/863)
* Added configuration to remove the provided email and form templates from the selection. [#849](https://github.com/umbraco/Umbraco.Forms.Issues/issues/849)
* Added the option for a drop-down prompt. [#843](https://github.com/umbraco/Umbraco.Forms.Issues/issues/843)
* Added details of the current form to the field's view model. [#837](https://github.com/umbraco/Umbraco.Forms.Issues/issues/837)
* For multi-page forms, skip pages that contain no visible fields due to conditions. [#38](https://github.com/umbraco/Umbraco.Forms.Issues/issues/38)
* A member key has been added to the RecordFilter object, used when programmatically retrieving a filtered set of form entries.
* Fixed mandatory data consent not being validated correctly where conditions are set. [#897](https://github.com/umbraco/Umbraco.Forms.Issues/issues/897)
* Fixed error on the export of entries when there are many records to export [#864](https://github.com/umbraco/Umbraco.Forms.Issues/issues/864)
* Improved condition label display when matching on an empty value. [#886](https://github.com/umbraco/Umbraco.Forms.Issues/issues/886)
* Added documentation and base class to allow users to change the location of prevalue source text files. [#789](https://github.com/umbraco/Umbraco.Forms.Issues/issues/789)
* Added configurable prefix for form element Ids.
* Resolved issue with removed field type preventing edit of form [#899](https://github.com/umbraco/Umbraco.Forms.Issues/issues/899)
* Added functionality to replace magic strings within the rich text field content [#903](https://github.com/umbraco/Umbraco.Forms.Issues/issues/903)

[**10.1.3**](https://github.com/umbraco/Umbraco.Forms.Issues/issues?q=is%3Aissue+is%3Aclosed+label%3Arelease%2F10.1.3) **(October 18th 2022)**

* Fixed issue with page button conditions on non-default theme [#893](https://github.com/umbraco/Umbraco.Forms.Issues/issues/893)
* Handled migration case when switching to store form definitions in the database after installing or upgrading to 8.13 [#888](https://github.com/umbraco/Umbraco.Forms.Issues/issues/888)
* Aligned client and server-side case sensitivity for conditions based on checkbox fields [#875](https://github.com/umbraco/Umbraco.Forms.Issues/issues/875)
* Ensured duplicate prevalues are handled without error when replacing values with captions in export or email sending [#874](https://github.com/umbraco/Umbraco.Forms.Issues/issues/874)
* Fixed approve icon display [#870](https://github.com/umbraco/Umbraco.Forms.Issues/issues/870)
* Fixed menu styling for datasource reload [#869](https://github.com/umbraco/Umbraco.Forms.Issues/issues/869)
* Ensured field CSS values are generated without duplicates [#864](https://github.com/umbraco/Umbraco.Forms.Issues/issues/864)
* Fixed issue with rendering the create menu icon (V10)
* Disabled spellcheck on password fields.
* Fixed issue where default workflow when removed on a newly created form is added back on save.
* Prevented hidden field for record Id from being populated if the feature for editable records is not enabled.

[**10.1.2**](https://github.com/umbraco/Umbraco.Forms.Issues/issues?q=is%3Aissue+is%3Aclosed+label%3Arelease%2F10.1.2) **(September 13th 2022)**

* Resolved the issue with form/theme picker when used with CMS 10.2 by migrating from usage of the umb-overlay directive (V10 only) [#381](https://github.com/umbraco/Umbraco.Forms.Issues/issues/381) and [#867](https://github.com/umbraco/Umbraco.Forms.Issues/issues/867)
* Removed rendering of the anti-forgery token when a check is disabled (V8 only) [#864](https://github.com/umbraco/Umbraco.Forms.Issues/issues/864) and [#859](https://github.com/umbraco/Umbraco.Forms.Issues/issues/859)
* Restored member details display on the entry details view
* Fixed formatting of default form validation messages
* Fixed potential null reference when re-indexing form entries (V10 only)
* Fixed incorrect storage of values posted from forms that were hidden within conditional fieldsets

[**10.1.1**](https://github.com/umbraco/Umbraco.Forms.Issues/issues?q=is%3Aissue+is%3Aclosed+label%3Arelease%2F10.1.1) **(September 6th 2022)**

* Restored ability to set workflows on approved status even when moderation is not used (allowing retrieval of record Id in workflows) [#835](https://github.com/umbraco/Umbraco.Forms.Issues/issues/835)
* Allowed for workflow retry regardless of result [#838](https://github.com/umbraco/Umbraco.Forms.Issues/issues/838)
* Fixed display of form state and member details on workflow entries listing [#842](https://github.com/umbraco/Umbraco.Forms.Issues/issues/842%E2%80%8B)
* Fixed issue with date rendering on entry details view [#848](https://github.com/umbraco/Umbraco.Forms.Issues/issues/848)
* Ensured culture used for workflow re-try is the same as that used when the form was submitted [#851](https://github.com/umbraco/Umbraco.Forms.Issues/issues/851)
* Cleaned up parameter passing in form field backoffice render and edit views [#854](https://github.com/umbraco/Umbraco.Forms.Issues/issues/854)
* Fixed case sensitive file issue with Recaptcha V2 field type [#846](https://github.com/umbraco/Umbraco.Forms.Issues/issues/846) (V9+ only)
* Exposed target object in notifications where not available as a public field (V9+ only)
* Fixed issue when using conditions based on select lists and prevalues with captions

[**10.1.0**](https://github.com/umbraco/Umbraco.Forms.Issues/issues?q=is%3Aissue+is%3Aclosed+label%3Arelease%2F10.1.0) **(August 9th 2022)**

* Added workflow audit trail.
* Added workflow retry option.
* Added option to customize the behavior of default workflows, including mandatory workflows [#654](https://github.com/umbraco/Umbraco.Forms.Issues/issues/654)
* Added conditional workflows [#370](https://github.com/umbraco/Umbraco.Forms.Issues/issues/370)
* Added ability to redirect to an external site from workflows, after all have been completed.
* Extended the form picker to use folder structure [#729](https://github.com/umbraco/Umbraco.Forms.Issues/issues/729%E2%80%8B)
* Added option for prevalue captions [#84](https://github.com/umbraco/Umbraco.Forms.Issues/issues/84%E2%80%8B)
* Ensured user group start folder aggregation for user's permissions doesn't include user groups that don't have access to Forms [#772](https://github.com/umbraco/Umbraco.Forms.Issues/issues/772)
* Added option for creating permissions on form for user groups to all groups, or all groups the creating user is part of.
* Provided fixes for issues with rendering localized dates in the backoffice entries view [#777](https://github.com/umbraco/Umbraco.Forms.Issues/issues/777)
* Added read-only, rich text Data Type (V9 and 10).
* Friendlier extensions for registering custom types (V10).
* Added details of the page where the form was submitted to Excel download [#768](https://github.com/umbraco/Umbraco.Forms.Issues/issues/768%E2%80%8B)
* Added indication of options for "magic strings" when adding fields and workflows to forms. [#765](https://github.com/umbraco/Umbraco.Forms.Issues/issues/765)
* Ensured the order of fields retrieved for a record from the database matches the field order defined on the form. [#661](https://github.com/umbraco/Umbraco.Forms.Issues/issues/661)
* The trigger for client-side conditions checked can now be configured between "change" (the default) and "input". [#784](https://github.com/umbraco/Umbraco.Forms.Issues/issues/784)
* Fixed issue with displaying entries where a member's Id was stored as a Guid via a custom membership provider. [#798](https://github.com/umbraco/Umbraco.Forms.Issues/issues/798)
* Fixed issue with console request for client validation script source map. [#796](https://github.com/umbraco/Umbraco.Forms.Issues/issues/796)
* Fixed issue with reCAPTCHA V3 field type. [#799](https://github.com/umbraco/Umbraco.Forms.Issues/issues/799)
* Added a missing translation [#804](https://github.com/umbraco/Umbraco.Forms.Issues/issues/804%E2%80%8B)
* Styling improvements to form and theme picker [#107](https://github.com/umbraco/Umbraco.Forms.Issues/issues/107) and [#814](https://github.com/umbraco/Umbraco.Forms.Issues/issues/814)
* Mark-up changes for accessibility of button elements [#383](https://github.com/umbraco/Umbraco.Forms.Issues/issues/383)
* Removed elements types from prevalue source options [#805](https://github.com/umbraco/Umbraco.Forms.Issues/issues/805)
* Fixed styling and color of Confirm overlay for fieldsets and fields [#808](https://github.com/umbraco/Umbraco.Forms.Issues/issues/808)
* Added show/hide label option to data consent and text/description fields [#810](https://github.com/umbraco/Umbraco.Forms.Issues/issues/810), [#823](https://github.com/mbraco/Umbraco.Forms.Issues/issues/823), and [#810](https://github.com/umbraco/Umbraco.Forms.Issues/issues/810)
* Fixed issue with duplication of magic string replacement [#811](https://github.com/umbraco/Umbraco.Forms.Issues/issues/811)
* Ensured field references in copied forms are updated to the new fields [#815](https://github.com/umbraco/Umbraco.Forms.Issues/issues/815)
* Fixed validation of mandatory date field [#817](https://github.com/umbraco/Umbraco.Forms.Issues/issues/817)
* Added tag option for text/description field type [#821](https://github.com/umbraco/Umbraco.Forms.Issues/issues/821)
* Added additional input type options to text field type [#825](https://github.com/umbraco/Umbraco.Forms.Issues/issues/825)
* Restored open/edit options to form picker preview [#827](https://github.com/umbraco/Umbraco.Forms.Issues/issues/827)
* Improved performance of permission-related queries [#827](https://github.com/umbraco/Umbraco.Forms.Issues/issues/827) (raised in discussion)

[**10.0.5**](https://github.com/umbraco/Umbraco.Forms.Issues/issues?q=is%3Aissue+is%3Aclosed+label%3Arelease%2F10.0.5) **(July 14th 2022)**

* Fixed macro partial view tree so Razor Class Library (RCL) shipped partials from Forms are only shown in the "picker" dialog [#814](https://github.com/umbraco/Umbraco.Forms.Issues/issues/814)
* Removed false positive reports of missing indexes on tables [#803](https://github.com/umbraco/Umbraco.Forms.Issues/issues/803)
* Fixed issue with saving forms in upgrade scenarios, when workflows that have settings introduced after the form was created (and hence null values) [#813](https://github.com/umbraco/Umbraco.Forms.Issues/issues/813)

[**10.0.4**](https://github.com/umbraco/Umbraco.Forms.Issues/issues?q=is%3Aissue+is%3Aclosed+label%3Arelease%2F10.0.4) **(July 7th 2022)**

* Fixed issue with incorrect identity setting on user group permission records [#800](https://github.com/umbraco/Umbraco.Forms.Issues/issues/800)
* Restored partial views shipped in RCL to macro partial view picker.

[**10.0.3**](https://github.com/umbraco/Umbraco.Forms.Issues/issues?q=is%3Aissue+is%3Aclosed+label%3Arelease%2F10.0.3) **(July 1st 2022)**

* Fixed issues with sending razor workflows related to out-of-the-box template shipping as a razor class library [794](https://github.com/umbraco/Umbraco.Forms.Issues/issues/794)

[**10.0.2**](https://github.com/umbraco/Umbraco.Forms.Issues/issues?q=is%3Aissue+is%3Aclosed+label%3Arelease%2F10.0.2) **(June 29th 2022)**

* Fixed issue creating user group permission records [#793](https://github.com/umbraco/Umbraco.Forms.Issues/issues/793) and [#794](https://github.com/umbraco/Umbraco.Forms.Issues/issues/794)

[**10.0.1**](https://github.com/umbraco/Umbraco.Forms.Issues/issues?q=is%3Aissue+is%3Aclosed+label%3Arelease%2F10.0.1) **(June 28th 2022)**

* Fixed issue with deletes when using SQLite [#792](https://github.com/umbraco/Umbraco.Forms.Issues/issues/792)
* Fixed nullability issue with prevalues on data consent field [#794](https://github.com/umbraco/Umbraco.Forms.Issues/issues/794)

[**10.0.0**](https://github.com/umbraco/Umbraco.Forms.Issues/issues?q=is%3Aissue+is%3Aclosed+label%3Arelease%2F10.0.0) **(June 16th 2022)**

* Compatibility with .NET 6 and Umbraco 10

</details>

<details>

<summary>Version 9</summary>

[**9.5.9**](https://github.com/umbraco/Umbraco.Forms.Issues/issues?q=is%3Aissue+is%3Aclosed+label%3Arelease%2F9.5.9) **(April 4th 2023)**

* Fixed issue with the `GetPrevalueMaps` method used in email workflow and exports where we have two prevalue sources of the same type on the form [#990](https://github.com/umbraco/Umbraco.Forms.Issues/issues/990)
* Fixed issue with the clearing of numeric setting values [#994](https://github.com/umbraco/Umbraco.Forms.Issues/issues/994)

[**9.5.8**](https://github.com/umbraco/Umbraco.Forms.Issues/issues?q=is%3Aissue+is%3Aclosed+label%3Arelease%2F9.5.8) **(March 10th 2023)**

* Fixed a regression issue introduced in 9.5.7 related to form rendering.
* Fixed encoding issue with workflow settings [#988](https://github.com/umbraco/Umbraco.Forms.Issues/issues/988)

[**9.5.7**](https://github.com/umbraco/Umbraco.Forms.Issues/issues?q=is%3Aissue+is%3Aclosed+label%3Arelease%2F9.5.7) **(March 7th 2023)**

* Improved labeling of workflows [#977](https://github.com/umbraco/Umbraco.Forms.Issues/issues/977)
* Removed initial brief visibility of fieldset hidden by conditions [#970](https://github.com/umbraco/Umbraco.Forms.Issues/issues/970)
* Fixed display of "automatic" label associated with workflows when manual approval is not enabled
* Updated workflow processing to take account of the `IgnoreWorkFlowsOnEdit` setting
* Fixed issue with empty member properties in the "send to URL" workflow [#984](https://github.com/umbraco/Umbraco.Forms.Issues/issues/984%E2%80%8B)
* Fixed load of XSLT file in send email workflow (V9+) [#974](https://github.com/umbraco/Umbraco.Forms.Issues/issues/974)
* Added detail of container widths in headless/AJAX API (V10+) [#981](https://github.com/umbraco/Umbraco.Forms.Issues/issues/981)
* Fixed authorization error after marking a field as nonsensitive data (V10+) [#976](https://github.com/umbraco/Umbraco.Forms.Issues/issues/976)
* Fixed link rendering following the use of URL picker from a rich text field (V10+) [#972](https://github.com/umbraco/Umbraco.Forms.Issues/issues/972)
* Fixed issue with magic string replacement for member properties in "sent to URL" workflow (V10+) [#969](https://github.com/umbraco/Umbraco.Forms.Issues/issues/969)
* Fixed issue with culture-specific encoding leading to an error with adding user security record (V10+) [#966](https://github.com/umbraco/Umbraco.Forms.Issues/issues/966)
* Fixed issue where the template is not pre-selected in default workflows applied to empty form (V10+)

[**9.5.6**](https://github.com/umbraco/Umbraco.Forms.Issues/issues?q=is%3Aissue+is%3Aclosed+label%3Arelease%2F9.5.6) **(February 7th 2023)**

* Fixed error with saving form in backoffice that uses a conditionally shown checkbox [#960](https://github.com/umbraco/Umbraco.Forms.Issues/issues/960) and [#961](https://github.com/umbraco/Umbraco.Forms.Issues/issues/961)
* Fixed editing issue with "include sensitive data" flag for workflow [#958](https://github.com/umbraco/Umbraco.Forms.Issues/issues/958)
* Fixed issue with backoffice editing of conditionally shown mandatory field [#956](https://github.com/umbraco/Umbraco.Forms.Issues/issues/956)
* Fixed casing regression issue with client-side file names (V9+) [#962](https://github.com/umbraco/Umbraco.Forms.Issues/issues/962)
* Fixed regression issue with "allowed forms" selection on form picker Data Type (V10+) [#957](https://github.com/umbraco/Umbraco.Forms.Issues/issues/957)
* Fixed regression issue with saving of reCAPTCHA score (V10+) [#955](https://github.com/umbraco/Umbraco.Forms.Issues/issues/955)
* Fixed issue with sending attachments in emails with non-default media storage (V10+) [#952](https://github.com/umbraco/Umbraco.Forms.Issues/issues/952)
* Fixed reference to incorrect configuration key for scheduled record deletion (V10+) [#951](https://github.com/umbraco/Umbraco.Forms.Issues/issues/951)
* Fixed issue with magic string replacement in "sent to URL" workflow [#948](https://github.com/umbraco/Umbraco.Forms.Issues/issues/948)

[**9.5.5**](https://github.com/umbraco/Umbraco.Forms.Issues/issues?q=is%3Aissue+is%3Aclosed+label%3Arelease%2F9.5.5) **(January 17th 2023)**

* Restored ability to theme a specific form [#860](https://github.com/umbraco/Umbraco.Forms.Issues/issues/860)
* Minified client-side assets shipped for use in themes and field types [#913](https://github.com/umbraco/Umbraco.Forms.Issues/issues/913)
* Displayed path to selected post form submission page on picker [#931](https://github.com/umbraco/Umbraco.Forms.Issues/issues/931)
* Added logging to honeypot capture [#911](https://github.com/umbraco/Umbraco.Forms.Issues/issues/911)
* Fixed CSS validation errors [#932](https://github.com/umbraco/Umbraco.Forms.Issues/issues/932)
* Fixed issue where an invalid value stored via file upload could lead to media directory removal [#933](https://github.com/umbraco/Umbraco.Forms.Issues/issues/933)
* Improved performance of backoffice forms search [#940](https://github.com/umbraco/Umbraco.Forms.Issues/issues/940)
* Added extension method for retrieval of selected prevalues in workflow, resolving the issue with delimiter clash, and multiple selections [#941](https://github.com/umbraco/Umbraco.Forms.Issues/issues/941)
* Added support for file uploads via the headless/AJAX API (V10+ only) [#922](https://github.com/umbraco/Umbraco.Forms.Issues/issues/922)
* Ensured versioning and documentation for headless/AJAX API is scoped only to Forms API controllers (V10+ only)
* Ensured record values changed in approval workflows are persisted
* Ensured reference to Configuration class in insert form macro partial view is globally specified to ensure it doesn't clash with other usings (V8 only)
* Fixed issue with the processing of magic string replacements following server-side validation failure [#872](https://github.com/umbraco/Umbraco.Forms.Issues/issues/872)
* Fixed issue with editing legacy forms in the backoffice that have fieldsets without unique Ids [#944](https://github.com/umbraco/Umbraco.Forms.Issues/issues/944)

[**9.5.4**](https://github.com/umbraco/Umbraco.Forms.Issues/issues?q=is%3Aissue+is%3Aclosed+label%3Arelease%2F9.5.4) **(November 15th 2022)**

* Resolved issue with removed field type preventing edit of form [#899](https://github.com/umbraco/Umbraco.Forms.Issues/issues/899)
* Fixed mandatory data consent not being validated correctly where conditions are set. [#897](https://github.com/umbraco/Umbraco.Forms.Issues/issues/897)
* Fixed error on the export of entries when there are many records to export [#864](https://github.com/umbraco/Umbraco.Forms.Issues/issues/864)
* Added documentation and base class to allow users to change the location of prevalue source text files. [#789](https://github.com/umbraco/Umbraco.Forms.Issues/issues/789)

[**9.5.3**](https://github.com/umbraco/Umbraco.Forms.Issues/issues?q=is%3Aissue+is%3Aclosed+label%3Arelease%2F9.5.3) **(October 18th 2022)**

* Fixed issue with page button conditions on non-default theme [#893](https://github.com/umbraco/Umbraco.Forms.Issues/issues/893)
* Handled migration case when switching to store form definitions in the database after installing or upgrading to 8.13 [#888](https://github.com/umbraco/Umbraco.Forms.Issues/issues/888)
* Aligned client and server-side case sensitivity for conditions based on checkbox fields [#875](https://github.com/umbraco/Umbraco.Forms.Issues/issues/875)
* Ensured duplicate prevalues are handled without error when replacing values with captions in export or email sending [#874](https://github.com/umbraco/Umbraco.Forms.Issues/issues/874)
* Fixed approve icon display [#870](https://github.com/umbraco/Umbraco.Forms.Issues/issues/870)
* Fixed menu styling for datasource reload [#869](https://github.com/umbraco/Umbraco.Forms.Issues/issues/869)
* Ensured field CSS values are generated without duplicates [#864](https://github.com/umbraco/Umbraco.Forms.Issues/issues/864)
* Fixed issue with rendering the create menu icon (V10)
* Disabled spellcheck on password fields.
* Fixed issue where default workflow when removed on a newly created form is added back on save.
* Prevented hidden field for record Id from being populated if the feature for editable records is not enabled.

[**9.5.2**](https://github.com/umbraco/Umbraco.Forms.Issues/issues?q=is%3Aissue+is%3Aclosed+label%3Arelease%2F9.5.2) **(September 13th 2022)**

* Resolved the issue with form/theme picker when used with CMS 10.2 by migrating from usage of the umb-overlay directive (V10 only) [#381](https://github.com/umbraco/Umbraco.Forms.Issues/issues/381) and [#867](https://github.com/umbraco/Umbraco.Forms.Issues/issues/867)
* Removed rendering of the anti-forgery token when a check is disabled (V8 only) [#864](https://github.com/umbraco/Umbraco.Forms.Issues/issues/864) and [#859](https://github.com/umbraco/Umbraco.Forms.Issues/issues/859)
* Restored member details display on the entry details view
* Fixed formatting of default form validation messages
* Fixed potential null reference when re-indexing form entries (V10 only)
* Fixed incorrect storage of values posted from forms that were hidden within conditional fieldsets

[**9.5.1**](https://github.com/umbraco/Umbraco.Forms.Issues/issues?q=is%3Aissue+is%3Aclosed+label%3Arelease%2F9.5.1) **(September 6th 2022)**

* Restored ability to set workflows on approved status even when moderation is not used (allowing retrieval of record Id in workflows) [#835](https://github.com/umbraco/Umbraco.Forms.Issues/issues/835)
* Allowed for workflow retry regardless of result [#838](https://github.com/umbraco/Umbraco.Forms.Issues/issues/838)
* Fixed display of form state and member details on workflow entries listing [#842](https://github.com/umbraco/Umbraco.Forms.Issues/issues/842%E2%80%8B)
* Fixed issue with date rendering on entry details view [#848](https://github.com/umbraco/Umbraco.Forms.Issues/issues/848)
* Ensured culture used for workflow re-try is the same as that used when the form was submitted [#851](https://github.com/umbraco/Umbraco.Forms.Issues/issues/851)
* Cleaned up parameter passing in form field backoffice render and edit views [#854](https://github.com/umbraco/Umbraco.Forms.Issues/issues/854)
* Fixed case sensitive file issue with Recaptcha V2 field type [#846](https://github.com/umbraco/Umbraco.Forms.Issues/issues/846) (V9+ only)
* Exposed target object in notifications where not available as a public field (V9+ only)
* Fixed issue when using conditions based on select lists and prevalues with captions

[**9.5.0**](https://github.com/umbraco/Umbraco.Forms.Issues/issues?q=is%3Aissue+is%3Aclosed+label%3Arelease%2F9.5.0) **(August 9th 2022)**

* Added workflow audit trail.
* Added workflow retry option.
* Added option to customize the behavior of default workflows, including mandatory workflows [#654](https://github.com/umbraco/Umbraco.Forms.Issues/issues/654)
* Added conditional workflows [#370](https://github.com/umbraco/Umbraco.Forms.Issues/issues/370)
* Added ability to redirect to an external site from workflows, after all have been completed.
* Extended the form picker to use folder structure [#729](https://github.com/umbraco/Umbraco.Forms.Issues/issues/729%E2%80%8B)
* Added option for prevalue captions [#84](https://github.com/umbraco/Umbraco.Forms.Issues/issues/84%E2%80%8B)
* Ensured user group start folder aggregation for user's permissions doesn't include user groups that don't have access to Forms [#772](https://github.com/umbraco/Umbraco.Forms.Issues/issues/772)
* Added option for creating permissions on form for user groups to all groups, or all groups the creating user is part of.
* Provided fixes for issues with rendering localized dates in the backoffice entries view [#777](https://github.com/umbraco/Umbraco.Forms.Issues/issues/777)
* Added read-only, rich text Data Type (V9 and 10).
* Friendlier extensions for registering custom types (V10).
* Added details of the page where the form was submitted to Excel download [#768](https://github.com/umbraco/Umbraco.Forms.Issues/issues/768%E2%80%8B)
* Added indication of options for "magic strings" when adding fields and workflows to forms. [#765](https://github.com/umbraco/Umbraco.Forms.Issues/issues/765)
* Ensured the order of fields retrieved for a record from the database matches the field order defined on the form. [#661](https://github.com/umbraco/Umbraco.Forms.Issues/issues/661)
* The trigger for client-side conditions checked can now be configured between "change" (the default) and "input". [#784](https://github.com/umbraco/Umbraco.Forms.Issues/issues/784)
* Fixed issue with displaying entries where a member's Id was stored as a Guid via a custom membership provider. [#798](https://github.com/umbraco/Umbraco.Forms.Issues/issues/798)
* Fixed issue with console request for client validation script source map. [#796](https://github.com/umbraco/Umbraco.Forms.Issues/issues/796)
* Fixed issue with reCAPTCHA V3 field type. [#799](https://github.com/umbraco/Umbraco.Forms.Issues/issues/799)
* Added a missing translation [#804](https://github.com/umbraco/Umbraco.Forms.Issues/issues/804%E2%80%8B)
* Styling improvements to form and theme picker [#107](https://github.com/umbraco/Umbraco.Forms.Issues/issues/107) and [#814](https://github.com/umbraco/Umbraco.Forms.Issues/issues/814)
* Mark-up changes for accessibility of button elements [#383](https://github.com/umbraco/Umbraco.Forms.Issues/issues/383)
* Removed elements types from prevalue source options [#805](https://github.com/umbraco/Umbraco.Forms.Issues/issues/805)
* Fixed styling and color of Confirm overlay for fieldsets and fields [#808](https://github.com/umbraco/Umbraco.Forms.Issues/issues/808)
* Added show/hide label option to data consent and text/description fields [#810](https://github.com/umbraco/Umbraco.Forms.Issues/issues/810), [#823](https://github.com/mbraco/Umbraco.Forms.Issues/issues/823), and [#810](https://github.com/umbraco/Umbraco.Forms.Issues/issues/810)
* Fixed issue with duplication of magic string replacement [#811](https://github.com/umbraco/Umbraco.Forms.Issues/issues/811)
* Ensured field references in copied forms are updated to the new fields [#815](https://github.com/umbraco/Umbraco.Forms.Issues/issues/815)
* Fixed validation of mandatory date field [#817](https://github.com/umbraco/Umbraco.Forms.Issues/issues/817)
* Added tag option for text/description field type [#821](https://github.com/umbraco/Umbraco.Forms.Issues/issues/821)
* Added additional input type options to text field type [#825](https://github.com/umbraco/Umbraco.Forms.Issues/issues/825)
* Restored open/edit options to form picker preview [#827](https://github.com/umbraco/Umbraco.Forms.Issues/issues/827)
* Improved performance of permission-related queries [#827](https://github.com/umbraco/Umbraco.Forms.Issues/issues/827) (raised in discussion)

[**9.4.2**](https://github.com/umbraco/Umbraco.Forms.Issues/issues?q=is%3Aissue+is%3Aclosed+label%3Arelease%2F9.4.2) **(June 7th 2022)**

* Fixed issue with deletion of records in background task (V9 only) [#779](https://github.com/umbraco/Umbraco.Forms.Issues/issues/779)
* Updated logic for start folder evaluation for user groups to exclude groups that don't have access or permissions for forms [#772](https://github.com/umbraco/Umbraco.Forms.Issues/issues/772)
* Update built-in email workflows to include attachments from all fields that support file uploads [#770](https://github.com/umbraco/Umbraco.Forms.Issues/issues/770)
* Fixed wrapping for long conditional expressions [#767](https://github.com/umbraco/Umbraco.Forms.Issues/issues/767)
* Fixed issue with re-presentation of workflow "include sensitive data" setting (V9 only) [#780](https://github.com/umbraco/Umbraco.Forms.Issues/issues/780%E2%80%8B)

[**9.4.1**](https://github.com/umbraco/Umbraco.Forms.Issues/issues?q=is%3Aissue+is%3Aclosed+label%3Arelease%2F9.4.1) **(May 10th 2022)**

* Fixed issue with immediate edit of form created by non-admin user [#764](https://github.com/umbraco/Umbraco.Forms.Issues/issues/764)

[**9.4.0**](https://github.com/umbraco/Umbraco.Forms.Issues/issues?q=is%3Aissue+is%3Aclosed+label%3Arelease%2F9.4.0) **(April 26th 2022)**

* Added support for start folder configuration at user group level [#749](https://github.com/umbraco/Umbraco.Forms.Issues/issues/749)
* Import/export of forms (V9 only) [#576](https://github.com/umbraco/Umbraco.Forms.Issues/issues/576)
* Added support for greater than/less than conditions using dates [#506](https://github.com/umbraco/Umbraco.Forms.Issues/issues/506)
* Added default logging for write and delete operations on forms, datasources, and prevalue sources [#731](https://github.com/umbraco/Umbraco.Forms.Issues/issues/731)
* Removed the links to uploaded files from the default email template (which no longer work by default, given protection is now in place to prevent access from non-authenticated users) [#736](https://github.com/umbraco/Umbraco.Forms.Issues/issues/736) and [#741](https://github.com/umbraco/Umbraco.Forms.Issues/issues/741)
* Prevented the previous button on multi-page forms from triggering validation (which involved an update to the client-side validation library we have a dependency on when the website is not referencing jQuery) [#741](https://github.com/umbraco/Umbraco.Forms.Issues/issues/741)​
* Removed reliance on class names for multi-page form navigation to allow removal in custom themes [#740](https://github.com/umbraco/Umbraco.Forms.Issues/issues/740)
* Added details of file upload supported extensions to the view model (that can be used in custom themes or field types) [#744](https://github.com/umbraco/Umbraco.Forms.Issues/issues/744)
* Remove inline scripts from the reCAPTCHA field type (completing the removal of all inline scripts started in the previous release and allowing for the setting of a stricter content security policy) [#745](https://github.com/umbraco/Umbraco.Forms.Issues/issues/745)
* Fixed issue with date display in the backoffice when localized date formats are in use [#747](https://github.com/umbraco/Umbraco.Forms.Issues/issues/747)
* Re-added support for some request context magic strings (V9 only) [#750](https://github.com/umbraco/Umbraco.Forms.Issues/issues/750)
* Restored default permissions for new installs for users to be able to view entries [#753](https://github.com/umbraco/Umbraco.Forms.Issues/issues/753)
* Added configuration for a default email template to use when a new form is created
* Removed the Lato Google font from the shipped default email template due to reported privacy concerns
* Fixed issue with rebuild when razor files are set to be compiled (V9 only) [#738](https://github.com/umbraco/Umbraco.Forms.Issues/issues/738)
* Fixed issue with integer parsing using Swedish culture settings (V9 only) [#757](https://github.com/umbraco/Umbraco.Forms.Issues/issues/757)
* Amended the post as XML workflow to no longer throw if the page name can't be determined (as it can't in a Heartcore setup)​​
* Added option for a querystring to indicate form submission which will better support the use of Umbraco pages with forms hosted in IFRAMEs from remote sites [#758](https://github.com/umbraco/Umbraco.Forms.Issues/issues/758).
* Fixed issue with the use of back button returning to form and displaying submission message when previously having redirected to a new page.
* Fixed issue with access to forms in folders for users with a single start folder defined. [#759](https://github.com/umbraco/Umbraco.Forms.Issues/issues/759)
* Fixed issue with access to previously created forms for non-admin users. [#764](https://github.com/umbraco/Umbraco.Forms.Issues/issues/764)
* Resolves issue where an authenticated user with access to Forms can enumerate permissions related to forms access for other users.
* Fix the issue with using the export to Excel feature on Linux [#761](https://github.com/umbraco/Umbraco.Forms.Issues/issues/761)
* Fixed issue with saving forms when storing definitions on disk [#762](https://github.com/umbraco/Umbraco.Forms.Issues/issues/762)

[**9.3.0**](https://github.com/umbraco/Umbraco.Forms.Issues/issues?q=is%3Aissue+is%3Aclosed+label%3Arelease%2F9.3.0) **(March 8th 2022)**

* Config for control over user access to new forms [#12](https://github.com/umbraco/Umbraco.Forms.Issues/issues/12)
* Management of form permissions by user group [#19](https://github.com/umbraco/Umbraco.Forms.Issues/issues/19)
* Separated permissions for form "design" and "entry viewer" [#3](https://github.com/umbraco/Umbraco.Forms.Issues/issues/3)
* Setting of start folders for users
* Added permission and feature for editing entries via the backoffice [#498](https://github.com/umbraco/Umbraco.Forms.Issues/issues/498)
* Added migration and healthcheck for missing index following V7 upgrade [#713](https://github.com/umbraco/Umbraco.Forms.Issues/issues/713)
* Allow tracking of calculated score in reCAPTCHA checks [#664](https://github.com/umbraco/Umbraco.Forms.Issues/issues/664)
* Removed use of inline scripts allowing setting of a stricter content security policy [#677](https://github.com/umbraco/Umbraco.Forms.Issues/issues/677)
* Fixed typos in setting description (V9 only) [#710](https://github.com/umbraco/Umbraco.Forms.Issues/issues/710)
* Fixed timezone conversion on entries viewer [#723](https://github.com/umbraco/Umbraco.Forms.Issues/issues/723)
* Fixed null reference in backoffice user check for retrieving records outside of a backoffice request [#724](https://github.com/umbraco/Umbraco.Forms.Issues/issues/724)
* Fixed case insensitive view name under forms security (V9 only) [#725](https://github.com/umbraco/Umbraco.Forms.Issues/issues/725)
* Additional translations for localized backoffice: Czech and Danish.
* Fixed issue with clean on already cleaned project (V9 only) [#732](https://github.com/umbraco/Umbraco.Forms.Issues/issues/732)
* Resolved client-side error when the jquery unobtrusive dependency is missing [#734](https://github.com/umbraco/Umbraco.Forms.Issues/issues/734)
* Fixed two typos in label [#727](https://github.com/umbraco/Umbraco.Forms.Issues/issues/727)

[**9.2.2**](https://github.com/umbraco/Umbraco.Forms.Issues/issues?q=is%3Aissue+is%3Aclosed+label%3Arelease%2F9.2.2) **(February 15th 2022)**

* Removed rendering of content apps within the Forms section for older versions of CMS that don't support content apps in sections other than content and media (V8 only) [#714](https://github.com/umbraco/Umbraco.Forms.Issues/issues/714)
* Fixed issue with XSLT file selection from media when media isn't using the local folder system [#715](https://github.com/umbraco/Umbraco.Forms.Issues/issues/715)
* Removed duplicate slash in form tree URL to allow opening in new window [#717](https://github.com/umbraco/Umbraco.Forms.Issues/issues/717)
* Ensured reCAPTCHA v3 score is updated when clicking on slider labels [#720](https://github.com/umbraco/Umbraco.Forms.Issues/issues/720)
* Fixed casing issues with field type partial views (V9 only) [#718](https://github.com/umbraco/Umbraco.Forms.Issues/issues/718)
* Fixed issue with distributed cache refreshing (V9 only) [#712](https://github.com/umbraco/Umbraco.Forms.Issues/issues/712)

[**9.2.1**](https://github.com/umbraco/Umbraco.Forms.Issues/issues?q=is%3Aissue+is%3Aclosed+label%3Arelease%2F9.2.1) **(January 25th 2022)**

* Specified serialization settings used by Forms to avoid issues with changes to global defaults [#264](https://github.com/umbraco/Umbraco.Forms.Issues/issues/264)
* Resolved issues related to conditional form logic [#623](https://github.com/umbraco/Umbraco.Forms.Issues/issues/623), [#686](https://github.com/umbraco/Umbraco.Forms.Issues/issues/686), [#689](https://github.com/umbraco/Umbraco.Forms.Issues/issues/689), [#693](https://github.com/umbraco/Umbraco.Forms.Issues/issues/693), and [#695](https://github.com/umbraco/Umbraco.Forms.Issues/issues/695)
* Updated email template to support multiple file upload fields [#691](https://github.com/umbraco/Umbraco.Forms.Issues/issues/691)
* Fixed issue introduced by localization of workflow details [#692](https://github.com/umbraco/Umbraco.Forms.Issues/issues/692)
* Ensured the list of licensed domains on the dashboard includes the full set allocated to license [#697](https://github.com/umbraco/Umbraco.Forms.Issues/issues/697)
* Fixed rendering of HTML entities in form titles in the backoffice [#699](https://github.com/umbraco/Umbraco.Forms.Issues/issues/699)
* Fixed issue with backoffice delete of form with > 2000 associated entries [#700](https://github.com/umbraco/Umbraco.Forms.Issues/issues/700)
* Removed duplicate type attribute from rendered form scripts [#690](https://github.com/umbraco/Umbraco.Forms.Issues/issues/690)
* Fixed issue with distributed cache refreshing (V9 only) [#687](https://github.com/umbraco/Umbraco.Forms.Issues/issues/687)

[**9.2.0**](https://github.com/umbraco/Umbraco.Forms.Issues/issues?q=is%3Aissue+is%3Aclosed+label%3Arelease%2F9.2.0) **(December 21st 2021)**

* Localized backoffice for the Forms section [#267](https://github.com/umbraco/Umbraco.Forms.Issues/issues/267)
* Added support for content apps alongside forms [#653](https://github.com/umbraco/Umbraco.Forms.Issues/issues/653)
* Additional settings for text fields
* Enhanced security for file uploads [#11](https://github.com/umbraco/Umbraco.Forms.Issues/issues/11)
* Fixed issues relating to the Umbraco Documents prevalue source [#638](https://github.com/umbraco/Umbraco.Forms.Issues/issues/638)
* Added details available in save events to detect and act on forms or folders being moved [#667](https://github.com/umbraco/Umbraco.Forms.Issues/issues/667)
* Applied dictionary translations to form fields displayed in backoffice entries viewer. [#672](https://github.com/umbraco/Umbraco.Forms.Issues/issues/672)
* Resolved issue with field type script rendering when multiple forms are displayed on a page. [#670](https://github.com/umbraco/Umbraco.Forms.Issues/issues/670)
* Completed support for client-side views to be created outside of the _App\_Plugins_ folder, thus being retained following a _dotnet clean_ (V9 only). [#13](https://github.com/umbraco/Umbraco.Forms.Issues/issues/13)
* Added fallback to default configured Simple Mail Transfer Protocol (SMTP) sender address (V9 only). [#676](https://github.com/umbraco/Umbraco.Forms.Issues/issues/676)
* Fixed casing issue referencing default theme stylesheet (V9 only) [#680](https://github.com/umbraco/Umbraco.Forms.Issues/issues/680)
* Fixed casing issues causing issues with running on Linux [#680](https://github.com/umbraco/Umbraco.Forms.Issues/issues/680) [#682](https://github.com/umbraco/Umbraco.Forms.Issues/issues/682)
* Added support for V8 syntax for the remote address placeholder [#685](https://github.com/umbraco/Umbraco.Forms.Issues/issues/685)

[**9.1.1**](https://github.com/umbraco/Umbraco.Forms.Issues/issues?q=is%3Aissue+is%3Aclosed+label%3Arelease%2F9.1.1) **(November 23rd 2021)**

* Fixed issue with the use of conditions dependent on dictionary item values [#671](https://github.com/umbraco/Umbraco.Forms.Issues/issues/671)
* Fixed issue with member field replacements (V9 only) [#674](https://github.com/umbraco/Umbraco.Forms.Issues/issues/674)

[**9.1.0**](https://github.com/umbraco/Umbraco.Forms.Issues/issues?q=is%3Aissue+is%3Aclosed+label%3Arelease%2F9.1.0) **(November 16th 2021)**

* Conditional display of "submit" or "next/previous" buttons [#18](https://github.com/umbraco/Umbraco.Forms.Issues/issues/18)
* Include form details in "Sent to URL" workflow [#569](https://github.com/umbraco/Umbraco.Forms.Issues/issues/569)
* Download submitted files organized by entry [#626](https://github.com/umbraco/Umbraco.Forms.Issues/issues/626)
* Ensured the first field with validation error gets focus [#602](https://github.com/umbraco/Umbraco.Forms.Issues/issues/602)
* Fixed null reference exception when deleting records within workflows [#18](https://github.com/umbraco/Umbraco.Forms.Issues/issues/18) and [#100](https://github.com/umbraco/Umbraco.Forms.Issues/issues/100)
* Fixed issue where checkboxes are used in conditions [#192](https://github.com/umbraco/Umbraco.Forms.Issues/issues/192)
* Added missing custom CMS class to text field template [#484](https://github.com/umbraco/Umbraco.Forms.Issues/issues/484)
* Show a list of licensed domains in the backoffice [#629](https://github.com/umbraco/Umbraco.Forms.Issues/issues/629)
* Restored behavior of excluding scripts when rendering forms to only do so when explicitly requested to [#634](https://github.com/umbraco/Umbraco.Forms.Issues/issues/634)
* Added a new event to support hooking into the form entry display in the backoffice [#639](https://github.com/umbraco/Umbraco.Forms.Issues/issues/639)
* Ensured when forms are created from templates that they have a unique page, fieldset, and field Ids [#647](https://github.com/umbraco/Umbraco.Forms.Issues/issues/647)
* Fixed issue with saving of forms with sensitive data by editors, not in the sensitive data user group [#652](https://github.com/umbraco/Umbraco.Forms.Issues/issues/652)
* Removed display of fields in the email template that have no expected user input [#659](https://github.com/umbraco/Umbraco.Forms.Issues/issues/659)
* Amended the “-ing” events (e.g. “Saving”) to be cancellable and allow changes to the object being saved [#663](https://github.com/umbraco/Umbraco.Forms.Issues/issues/663)
* Added a field-type property to hide the mandatory option where it’s not appropriate (that is where there’s no expected user input) [#665](https://github.com/umbraco/Umbraco.Forms.Issues/issues/665)
* Ensured consistent ordering of setting fields [#649](https://github.com/umbraco/Umbraco.Forms.Issues/issues/649) (V9 only)
* Avoid clash of constants in field type views [#657](https://github.com/umbraco/Umbraco.Forms.Issues/issues/657)
* Fixed copy form dialog (v9) [#669](https://github.com/umbraco/Umbraco.Forms.Issues/issues/669)

[**9.0.1**](https://github.com/umbraco/Umbraco.Forms.Issues/issues?q=is%3Aissue+is%3Aclosed+label%3Arelease%2F9.0.1) **(October 12th 2021)**

* Updates templates to load partials asynchronously [#645](https://github.com/umbraco/Umbraco.Forms.Issues/issues/645)

**9.0.0 (September 27th 2021)**

* V9 release on .NET 5 compatible with CMS V9.

</details>

<details>

<summary>Version 8</summary>

#### [8.13.12](https://github.com/umbraco/Umbraco.Forms.Issues/issues?q=is%3Aissue+is%3Aclosed+label%3Arelease%2F8.13.12 (November 14th 2023)

* Ensured validation pattern's saved for a field are cleared when changing the field type [#1083](https://github.com/umbraco/Umbraco.Forms.Issues/issues/1083).
* Included input of type time in condition evaluation [#1084](https://github.com/umbraco/Umbraco.Forms.Issues/issues/1084).
* Fixed issue with "ends with" condition [#1098](https://github.com/umbraco/Umbraco.Forms.Issues/issues/1098).
* Fixed issue with the display of selected records in the entries list view [#1100](https://github.com/umbraco/Umbraco.Forms.Issues/issues/1100).
* Fixed issue with display of newly created forms in the tree where permissions are managed with user groups and user specific override exists [#1102](https://github.com/umbraco/Umbraco.Forms.Issues/issues/1102).
* Fixed issue magic string replacement in email field names [#1107](https://github.com/umbraco/Umbraco.Forms.Issues/issues/1107).
* Fixed broken link in magic string notice [#1109](https://github.com/umbraco/Umbraco.Forms.Issues/issues/1109).
* Back-ported backoffice form list rendering optimization from Forms 10+.

#### [8.13.11](https://github.com/umbraco/Umbraco.Forms.Issues/issues?q=is%3Aissue+is%3Aclosed+label%3Arelease%2F8.13.11) (September 19th 2023)

* Fixed JavaScript console error visible when loading form for editing [#1056](https://github.com/umbraco/Umbraco.Forms.Issues/issues/1056)
* Ensured uploaded file protection is based on permission to view rather than edit entries [#1058](https://github.com/umbraco/Umbraco.Forms.Issues/issues/1058)
* Further updated the dependency on `aspnet-client-validation` to correct an issue with validating mandatory dropdown questions [#1059](https://github.com/umbraco/Umbraco.Forms.Issues/issues/1059)
* Restored the `UmbracoFormController.GoForward` method to have a `protected` access modifier (following a breaking change to `private` in 8.7) [#1061](https://github.com/umbraco/Umbraco.Forms.Issues/issues/1061)
* Improved markup for screen reader access when creating a form [#1067](https://github.com/umbraco/Umbraco.Forms.Issues/issues/1067)
* Fixed null reference exception triggered when deleting a record in a background task [#1069](https://github.com/umbraco/Umbraco.Forms.Issues/issues/1069)
* Styled the workflow name field to be full width to avoid cut-off of the text [#1079](https://github.com/umbraco/Umbraco.Forms.Issues/issues/1079)
* Prevented unpublished nodes from being returned in the prevalue source based on Umbraco documents [#1030](https://github.com/umbraco/Umbraco.Forms.Issues/issues/1030)

#### [8.13.10](https://github.com/umbraco/Umbraco.Forms.Issues/issues?q=is%3Aissue+is%3Aclosed+label%3Arelease%2F8.13.10) (August 1st 2023)

* Updated dependency on `aspnet-client-validation` to resolve two issues with validation of mandatory radio button or checkbox lists [#1028](https://github.com/umbraco/Umbraco.Forms.Issues/issues/1028), [#1053](https://github.com/umbraco/Umbraco.Forms.Issues/issues/1053)
* Ensured a case insensitive request check for protecting access to files uploaded to the media system.
* Made `RecordService` public to provide access to static events.

#### [8.13.9](https://github.com/umbraco/Umbraco.Forms.Issues/issues?q=is%3Aissue+is%3Aclosed+label%3Arelease%2F8.13.9) (May 30th 2023)

* Fixed issue with validation of uploaded files without extensions [#1020](https://github.com/umbraco/Umbraco.Forms.Issues/issues/1020)
* Fixed typo in Danish translation [#1017](https://github.com/umbraco/Umbraco.Forms.Issues/issues/1017)
* Fixed encoding and display of entries page title [#1009](https://github.com/umbraco/Umbraco.Forms.Issues/issues/1009)
* Handled a null reference issue that could occur when copying forms with null setting values

[**8.13.8**](https://github.com/umbraco/Umbraco.Forms.Issues/issues?q=is%3Aissue+is%3Aclosed+label%3Arelease%2F8.13.8) **(April 4th 2023)**

* Fixed issue with the `GetPrevalueMaps` method used in email workflow and exports where we have two prevalue sources of the same type on the form [#990](https://github.com/umbraco/Umbraco.Forms.Issues/issues/990)
* Fixed issue with the clearing of numeric setting values [#994](https://github.com/umbraco/Umbraco.Forms.Issues/issues/994)
* Fixed issue with an encoding of setting values in workflows [#988](https://github.com/umbraco/Umbraco.Forms.Issues/issues/988)

[**8.13.7**](https://github.com/umbraco/Umbraco.Forms.Issues/issues?q=is%3Aissue+is%3Aclosed+label%3Arelease%2F8.13.7) **(March 7th 2023)**

* Improved labeling of workflows [#977](https://github.com/umbraco/Umbraco.Forms.Issues/issues/977)
* Removed initial brief visibility of fieldset hidden by conditions [#970](https://github.com/umbraco/Umbraco.Forms.Issues/issues/970)
* Fixed display of "automatic" label associated with workflows when manual approval is not enabled
* Updated workflow processing to take account of the `IgnoreWorkFlowsOnEdit` setting
* Fixed issue with empty member properties in the "send to URL" workflow [#984](https://github.com/umbraco/Umbraco.Forms.Issues/issues/984%E2%80%8B)
* Fixed load of XSLT file in send email workflow (V9+) [#974](https://github.com/umbraco/Umbraco.Forms.Issues/issues/974)
* Added detail of container widths in headless/AJAX API (V10+) [#981](https://github.com/umbraco/Umbraco.Forms.Issues/issues/981)
* Fixed authorization error after marking a field as nonsensitive data (V10+) [#976](https://github.com/umbraco/Umbraco.Forms.Issues/issues/976)
* Fixed link rendering following the use of URL picker from a rich text field (V10+) [#972](https://github.com/umbraco/Umbraco.Forms.Issues/issues/972)
* Fixed issue with magic string replacement for member properties in "sent to URL" workflow (V10+) [#969](https://github.com/umbraco/Umbraco.Forms.Issues/issues/969)
* Fixed issue with culture-specific encoding leading to an error with adding user security record (V10+) [#966](https://github.com/umbraco/Umbraco.Forms.Issues/issues/966)
* Fixed issue where the template is not pre-selected in default workflows applied to empty form (V10+)

[**8.13.6**](https://github.com/umbraco/Umbraco.Forms.Issues/issues?q=is%3Aissue+is%3Aclosed+label%3Arelease%2F8.13.6) **(February 7th 2023)**

* Fixed error with saving form in backoffice that uses a conditionally shown checkbox [#960](https://github.com/umbraco/Umbraco.Forms.Issues/issues/960) and [#961](https://github.com/umbraco/Umbraco.Forms.Issues/issues/961)
* Fixed editing issue with "include sensitive data" flag for workflow [#958](https://github.com/umbraco/Umbraco.Forms.Issues/issues/958)
* Fixed issue with backoffice editing of conditionally shown mandatory field [#956](https://github.com/umbraco/Umbraco.Forms.Issues/issues/956)
* Fixed casing regression issue with client-side file names (V9+) [#962](https://github.com/umbraco/Umbraco.Forms.Issues/issues/962)
* Fixed regression issue with "allowed forms" selection on form picker Data Type (V10+) [#957](https://github.com/umbraco/Umbraco.Forms.Issues/issues/957)
* Fixed regression issue with saving of reCAPTCHA score (V10+) [#955](https://github.com/umbraco/Umbraco.Forms.Issues/issues/955)
* Fixed issue with sending attachments in emails with non-default media storage (V10+) [#952](https://github.com/umbraco/Umbraco.Forms.Issues/issues/952)
* Fixed reference to incorrect configuration key for scheduled record deletion (V10+) [#951](https://github.com/umbraco/Umbraco.Forms.Issues/issues/951)
* Fixed issue with magic string replacement in "sent to URL" workflow [#948](https://github.com/umbraco/Umbraco.Forms.Issues/issues/948)

[**8.13.5**](https://github.com/umbraco/Umbraco.Forms.Issues/issues?q=is%3Aissue+is%3Aclosed+label%3Arelease%2F8.13.5) **(January 17th 2023)**

* Restored ability to theme a specific form [#860](https://github.com/umbraco/Umbraco.Forms.Issues/issues/860)
* Minified client-side assets shipped for use in themes and field types [#913](https://github.com/umbraco/Umbraco.Forms.Issues/issues/913)
* Displayed path to selected post form submission page on picker [#931](https://github.com/umbraco/Umbraco.Forms.Issues/issues/931)
* Added logging to honeypot capture [#911](https://github.com/umbraco/Umbraco.Forms.Issues/issues/911)
* Fixed CSS validation errors [#932](https://github.com/umbraco/Umbraco.Forms.Issues/issues/932)
* Fixed issue where an invalid value stored via file upload could lead to media directory removal [#933](https://github.com/umbraco/Umbraco.Forms.Issues/issues/933)
* Improved performance of backoffice forms search [#940](https://github.com/umbraco/Umbraco.Forms.Issues/issues/940)
* Added extension method for retrieval of selected prevalues in workflow, resolving the issue with delimiter clash, and multiple selections [#941](https://github.com/umbraco/Umbraco.Forms.Issues/issues/941)
* Added support for file uploads via the headless/AJAX API (V10+ only) [#922](https://github.com/umbraco/Umbraco.Forms.Issues/issues/922)
* Ensured versioning and documentation for headless/AJAX API is scoped only to Forms API controllers (V10+ only)
* Ensured record values changed in approval workflows are persisted
* Ensured reference to Configuration class in insert form macro partial view is globally specified to ensure it doesn't clash with other usings (V8 only)
* Fixed issue with the processing of magic string replacements following server-side validation failure [#872](https://github.com/umbraco/Umbraco.Forms.Issues/issues/872)
* Fixed issue with editing legacy forms in the backoffice that have fieldsets without unique Ids [#944](https://github.com/umbraco/Umbraco.Forms.Issues/issues/944)

[**8.13.4**](https://github.com/umbraco/Umbraco.Forms.Issues/issues?q=is%3Aissue+is%3Aclosed+label%3Arelease%2F8.13.4) **(November 15th 2022)**

* Resolved issue with removed field type preventing edit of form [#899](https://github.com/umbraco/Umbraco.Forms.Issues/issues/899)
* Fixed mandatory data consent not being validated correctly where conditions are set. [#897](https://github.com/umbraco/Umbraco.Forms.Issues/issues/897)
* Fixed error on the export of entries when there are many records to export [#864](https://github.com/umbraco/Umbraco.Forms.Issues/issues/864)
* Added documentation and base class to allow users to change the location of prevalue source text files. [#789](https://github.com/umbraco/Umbraco.Forms.Issues/issues/789)

[**8.13.3**](https://github.com/umbraco/Umbraco.Forms.Issues/issues?q=is%3Aissue+is%3Aclosed+label%3Arelease%2F8.13.3) **(October 18th 2022)**

* Fixed issue with page button conditions on non-default theme [#893](https://github.com/umbraco/Umbraco.Forms.Issues/issues/893)
* Handled migration case when switching to store form definitions in the database after installing or upgrading to 8.13 [#888](https://github.com/umbraco/Umbraco.Forms.Issues/issues/888)
* Aligned client and server-side case sensitivity for conditions based on checkbox fields [#875](https://github.com/umbraco/Umbraco.Forms.Issues/issues/875)
* Ensured duplicate prevalues are handled without error when replacing values with captions in export or email sending [#874](https://github.com/umbraco/Umbraco.Forms.Issues/issues/874)
* Fixed approve icon display [#870](https://github.com/umbraco/Umbraco.Forms.Issues/issues/870)
* Fixed menu styling for datasource reload [#869](https://github.com/umbraco/Umbraco.Forms.Issues/issues/869)
* Ensured field CSS values are generated without duplicates [#864](https://github.com/umbraco/Umbraco.Forms.Issues/issues/864)
* Fixed issue with rendering the create menu icon (V10)
* Disabled spellcheck on password fields.
* Fixed issue where default workflow when removed on a newly created form is added back on save.
* Prevented hidden field for record Id from being populated if the feature for editable records is not enabled.

[**8.13.2**](https://github.com/umbraco/Umbraco.Forms.Issues/issues?q=is%3Aissue+is%3Aclosed+label%3Arelease%2F8.13.2) **(September 13th 2022)**

* Resolved the issue with form/theme picker when used with CMS 10.2 by migrating from usage of the umb-overlay directive (V10 only) [#381](https://github.com/umbraco/Umbraco.Forms.Issues/issues/381) and [#867](https://github.com/umbraco/Umbraco.Forms.Issues/issues/867)
* Removed rendering of the anti-forgery token when a check is disabled (V8 only) [#864](https://github.com/umbraco/Umbraco.Forms.Issues/issues/864) and [#859](https://github.com/umbraco/Umbraco.Forms.Issues/issues/859)
* Restored member details display on the entry details view
* Fixed formatting of default form validation messages
* Fixed potential null reference when re-indexing form entries (V10 only)
* Fixed incorrect storage of values posted from forms that were hidden within conditional fieldsets

[**8.13.1**](https://github.com/umbraco/Umbraco.Forms.Issues/issues?q=is%3Aissue+is%3Aclosed+label%3Arelease%2F8.13.1) **(September 6th 2022)**

* Restored ability to set workflows on approved status even when moderation is not used (allowing retrieval of record Id in workflows) [#835](https://github.com/umbraco/Umbraco.Forms.Issues/issues/835)
* Allowed for workflow retry regardless of result [#838](https://github.com/umbraco/Umbraco.Forms.Issues/issues/838)
* Fixed display of form state and member details on workflow entries listing [#842](https://github.com/umbraco/Umbraco.Forms.Issues/issues/842%E2%80%8B)
* Fixed issue with date rendering on entry details view [#848](https://github.com/umbraco/Umbraco.Forms.Issues/issues/848)
* Ensured culture used for workflow re-try is the same as that used when the form was submitted [#851](https://github.com/umbraco/Umbraco.Forms.Issues/issues/851)
* Cleaned up parameter passing in form field backoffice render and edit views [#854](https://github.com/umbraco/Umbraco.Forms.Issues/issues/854)
* Fixed case sensitive file issue with Recaptcha V2 field type [#846](https://github.com/umbraco/Umbraco.Forms.Issues/issues/846) (V9+ only)
* Exposed target object in notifications where not available as a public field (V9+ only)
* Fixed issue when using conditions based on select lists and prevalues with captions

[**8.13.0**](https://github.com/umbraco/Umbraco.Forms.Issues/issues?q=is%3Aissue+is%3Aclosed+label%3Arelease%2F8.13.0) **(August 9th 2022)**

* Added workflow audit trail.
* Added workflow retry option.
* Added option to customize the behavior of default workflows, including mandatory workflows [#654](https://github.com/umbraco/Umbraco.Forms.Issues/issues/654)
* Added conditional workflows [#370](https://github.com/umbraco/Umbraco.Forms.Issues/issues/370)
* Added ability to redirect to an external site from workflows, after all have been completed.
* Extended the form picker to use folder structure [#729](https://github.com/umbraco/Umbraco.Forms.Issues/issues/729%E2%80%8B)
* Added option for prevalue captions [#84](https://github.com/umbraco/Umbraco.Forms.Issues/issues/84%E2%80%8B)
* Ensured user group start folder aggregation for user's permissions doesn't include user groups that don't have access to Forms [#772](https://github.com/umbraco/Umbraco.Forms.Issues/issues/772)
* Added option for creating permissions on form for user groups to all groups, or all groups the creating user is part of.
* Provided fixes for issues with rendering localized dates in the backoffice entries view [#777](https://github.com/umbraco/Umbraco.Forms.Issues/issues/777)
* Added read-only, rich text Data Type (V9 and 10).
* Friendlier extensions for registering custom types (V10).
* Added details of the page where the form was submitted to Excel download [#768](https://github.com/umbraco/Umbraco.Forms.Issues/issues/768%E2%80%8B)
* Added indication of options for "magic strings" when adding fields and workflows to forms. [#765](https://github.com/umbraco/Umbraco.Forms.Issues/issues/765)
* Ensured the order of fields retrieved for a record from the database matches the field order defined on the form. [#661](https://github.com/umbraco/Umbraco.Forms.Issues/issues/661)
* The trigger for client-side conditions checked can now be configured between "change" (the default) and "input". [#784](https://github.com/umbraco/Umbraco.Forms.Issues/issues/784)
* Fixed issue with displaying entries where a member's Id was stored as a Guid via a custom membership provider. [#798](https://github.com/umbraco/Umbraco.Forms.Issues/issues/798)
* Fixed issue with console request for client validation script source map. [#796](https://github.com/umbraco/Umbraco.Forms.Issues/issues/796)
* Fixed issue with reCAPTCHA V3 field type. [#799](https://github.com/umbraco/Umbraco.Forms.Issues/issues/799)
* Added a missing translation [#804](https://github.com/umbraco/Umbraco.Forms.Issues/issues/804%E2%80%8B)
* Styling improvements to form and theme picker [#107](https://github.com/umbraco/Umbraco.Forms.Issues/issues/107) and [#814](https://github.com/umbraco/Umbraco.Forms.Issues/issues/814)
* Mark-up changes for accessibility of button elements [#383](https://github.com/umbraco/Umbraco.Forms.Issues/issues/383)
* Removed elements types from prevalue source options [#805](https://github.com/umbraco/Umbraco.Forms.Issues/issues/805)
* Fixed styling and color of Confirm overlay for fieldsets and fields [#808](https://github.com/umbraco/Umbraco.Forms.Issues/issues/808)
* Added show/hide label option to data consent and text/description fields [#810](https://github.com/umbraco/Umbraco.Forms.Issues/issues/810), [#823](https://github.com/mbraco/Umbraco.Forms.Issues/issues/823), and [#810](https://github.com/umbraco/Umbraco.Forms.Issues/issues/810)
* Fixed issue with duplication of magic string replacement [#811](https://github.com/umbraco/Umbraco.Forms.Issues/issues/811)
* Ensured field references in copied forms are updated to the new fields [#815](https://github.com/umbraco/Umbraco.Forms.Issues/issues/815)
* Fixed validation of mandatory date field [#817](https://github.com/umbraco/Umbraco.Forms.Issues/issues/817)
* Added tag option for text/description field type [#821](https://github.com/umbraco/Umbraco.Forms.Issues/issues/821)
* Added additional input type options to text field type [#825](https://github.com/umbraco/Umbraco.Forms.Issues/issues/825)
* Restored open/edit options to form picker preview [#827](https://github.com/umbraco/Umbraco.Forms.Issues/issues/827)
* Improved performance of permission-related queries [#827](https://github.com/umbraco/Umbraco.Forms.Issues/issues/827) (raised in discussion)

[**8.12.2**](https://github.com/umbraco/Umbraco.Forms.Issues/issues?q=is%3Aissue+is%3Aclosed+label%3Arelease%2F8.12.2) **(June 7th 2022)**

* Fixed issue with deletion of records in background task (V9 only) [#779](https://github.com/umbraco/Umbraco.Forms.Issues/issues/779)
* Updated logic for start folder evaluation for user groups to exclude groups that don't have access or permissions for forms [#772](https://github.com/umbraco/Umbraco.Forms.Issues/issues/772)
* Update built-in email workflows to include attachments from all fields that support file uploads [#770](https://github.com/umbraco/Umbraco.Forms.Issues/issues/770)
* Fixed wrapping for long conditional expressions [#767](https://github.com/umbraco/Umbraco.Forms.Issues/issues/767)
* Fixed issue with re-presentation of workflow "include sensitive data" setting (V9 only) [#780](https://github.com/umbraco/Umbraco.Forms.Issues/issues/780%E2%80%8B)

[**8.12.1**](https://github.com/umbraco/Umbraco.Forms.Issues/issues?q=is%3Aissue+is%3Aclosed+label%3Arelease%2F8.12.1) **(May 10th 2022)**

* Fixed issue with immediate edit of form created by non-admin user [#764](https://github.com/umbraco/Umbraco.Forms.Issues/issues/764)

[**8.12.0**](https://github.com/umbraco/Umbraco.Forms.Issues/issues?q=is%3Aissue+is%3Aclosed+label%3Arelease%2F8.12.0) **(April 26th 2022)**

* Added support for start folder configuration at user group level [#749](https://github.com/umbraco/Umbraco.Forms.Issues/issues/749)
* Import/export of forms (V9 only) [#576](https://github.com/umbraco/Umbraco.Forms.Issues/issues/576)
* Added support for greater than/less than conditions using dates [#506](https://github.com/umbraco/Umbraco.Forms.Issues/issues/506)
* Added default logging for write and delete operations on forms, datasources, and prevalue sources [#731](https://github.com/umbraco/Umbraco.Forms.Issues/issues/731)
* Removed the links to uploaded files from the default email template (which no longer work by default, given protection is now in place to prevent access from non-authenticated users) [#736](https://github.com/umbraco/Umbraco.Forms.Issues/issues/736) and [#741](https://github.com/umbraco/Umbraco.Forms.Issues/issues/741)
* Prevented the previous button on multi-page forms from triggering validation (which involved an update to the client-side validation library we have a dependency on when the website is not referencing jQuery) [#741](https://github.com/umbraco/Umbraco.Forms.Issues/issues/741)​
* Removed reliance on class names for multi-page form navigation to allow removal in custom themes [#740](https://github.com/umbraco/Umbraco.Forms.Issues/issues/740)
* Added details of file upload supported extensions to the view model (that can be used in custom themes or field types) [#744](https://github.com/umbraco/Umbraco.Forms.Issues/issues/744)
* Remove inline scripts from the reCAPTCHA field type (completing the removal of all inline scripts started in the previous release and allowing for the setting of a stricter content security policy) [#745](https://github.com/umbraco/Umbraco.Forms.Issues/issues/745)
* Fixed issue with date display in the backoffice when localized date formats are in use [#747](https://github.com/umbraco/Umbraco.Forms.Issues/issues/747)
* Re-added support for some request context magic strings (V9 only) [#750](https://github.com/umbraco/Umbraco.Forms.Issues/issues/750)
* Restored default permissions for new installs for users to be able to view entries [#753](https://github.com/umbraco/Umbraco.Forms.Issues/issues/753)
* Added configuration for a default email template to use when a new form is created
* Removed the Lato Google font from the shipped default email template due to reported privacy concerns
* Fixed issue with rebuild when razor files are set to be compiled (V9 only) [#738](https://github.com/umbraco/Umbraco.Forms.Issues/issues/738)
* Fixed issue with integer parsing using Swedish culture settings (V9 only) [#757](https://github.com/umbraco/Umbraco.Forms.Issues/issues/757)
* Amended the post as XML workflow to no longer throw if the page name can't be determined (as it can't in a Heartcore setup)​​
* Added option for a querystring to indicate form submission which will better support the use of Umbraco pages with forms hosted in IFRAMEs from remote sites [#758](https://github.com/umbraco/Umbraco.Forms.Issues/issues/758).
* Fixed issue with the use of back button returning to form and displaying submission message when previously having redirected to a new page.
* Fixed issue with access to forms in folders for users with a single start folder defined. [#759](https://github.com/umbraco/Umbraco.Forms.Issues/issues/759)
* Fixed issue with access to previously created forms for non-admin users. [#764](https://github.com/umbraco/Umbraco.Forms.Issues/issues/764)
* Resolves issue where an authenticated user with access to Forms can enumerate permissions related to forms access for other users.
* Fix the issue with using the export to Excel feature on Linux [#761](https://github.com/umbraco/Umbraco.Forms.Issues/issues/761)
* Fixed issue with saving forms when storing definitions on disk [#762](https://github.com/umbraco/Umbraco.Forms.Issues/issues/762)

[**8.11.0**](https://github.com/umbraco/Umbraco.Forms.Issues/issues?q=is%3Aissue+is%3Aclosed+label%3Arelease%2F8.11.0) **(March 8th 2022)**

* Config for control over user access to new forms [#12](https://github.com/umbraco/Umbraco.Forms.Issues/issues/12)
* Management of form permissions by user group [#19](https://github.com/umbraco/Umbraco.Forms.Issues/issues/19)
* Separated permissions for form "design" and "entry viewer" [#3](https://github.com/umbraco/Umbraco.Forms.Issues/issues/3)
* Setting of start folders for users
* Added permission and feature for editing entries via the backoffice [#498](https://github.com/umbraco/Umbraco.Forms.Issues/issues/498)
* Added migration and healthcheck for missing index following V7 upgrade [#713](https://github.com/umbraco/Umbraco.Forms.Issues/issues/713)
* Allow tracking of calculated score in reCAPTCHA checks [#664](https://github.com/umbraco/Umbraco.Forms.Issues/issues/664)
* Removed use of inline scripts allowing setting of a stricter content security policy [#677](https://github.com/umbraco/Umbraco.Forms.Issues/issues/677)
* Fixed typos in setting description (V9 only) [#710](https://github.com/umbraco/Umbraco.Forms.Issues/issues/710)
* Fixed timezone conversion on entries viewer [#723](https://github.com/umbraco/Umbraco.Forms.Issues/issues/723)
* Fixed null reference in backoffice user check for retrieving records outside of a backoffice request [#724](https://github.com/umbraco/Umbraco.Forms.Issues/issues/724)
* Fixed case insensitive view name under forms security (V9 only) [#725](https://github.com/umbraco/Umbraco.Forms.Issues/issues/725)
* Additional translations for localized backoffice: Czech and Danish.
* Fixed issue with clean on already cleaned project (V9 only) [#732](https://github.com/umbraco/Umbraco.Forms.Issues/issues/732)
* Resolved client-side error when the jquery unobtrusive dependency is missing [#734](https://github.com/umbraco/Umbraco.Forms.Issues/issues/734)
* Fixed two typos in label [#727](https://github.com/umbraco/Umbraco.Forms.Issues/issues/727)

[**8.10.3**](https://github.com/umbraco/Umbraco.Forms.Issues/issues?q=is%3Aissue+is%3Aclosed+label%3Arelease%2F8.10.3) **(February 15th 2022)**

* Removed rendering of content apps within the Forms section for older versions of CMS that don't support content apps in sections other than content and media (V8 only) [#714](https://github.com/umbraco/Umbraco.Forms.Issues/issues/714)
* Fixed issue with XSLT file selection from media when media isn't using the local folder system [#715](https://github.com/umbraco/Umbraco.Forms.Issues/issues/715)
* Removed duplicate slash in form tree URL to allow opening in new window [#717](https://github.com/umbraco/Umbraco.Forms.Issues/issues/717)
* Ensured reCAPTCHA v3 score is updated when clicking on slider labels [#720](https://github.com/umbraco/Umbraco.Forms.Issues/issues/720)
* Fixed casing issues with field type partial views (V9 only) [#718](https://github.com/umbraco/Umbraco.Forms.Issues/issues/718)
* Fixed issue with distributed cache refreshing (V9 only) [#712](https://github.com/umbraco/Umbraco.Forms.Issues/issues/712)

[**8.10.2**](https://github.com/umbraco/Umbraco.Forms.Issues/issues?q=is%3Aissue+is%3Aclosed+label%3Arelease%2F8.10.2) **(February 1st 2022)**

* Reverted change to default config introduced in 8.10.0 [#711](https://github.com/umbraco/Umbraco.Forms.Issues/issues/711)
* Fixed typos in setting description [#710](https://github.com/umbraco/Umbraco.Forms.Issues/issues/710)
* Removed unnecessary display of license restrictions in Umbraco Cloud

[**8.10.1**](https://github.com/umbraco/Umbraco.Forms.Issues/issues?q=is%3Aissue+is%3Aclosed+label%3Arelease%2F8.10.1) **(January 25th 2022)**

* Specified serialization settings used by Forms to avoid issues with changes to global defaults [#264](https://github.com/umbraco/Umbraco.Forms.Issues/issues/264)
* Resolved issues related to conditional form logic [#623](https://github.com/umbraco/Umbraco.Forms.Issues/issues/623), [#686](https://github.com/umbraco/Umbraco.Forms.Issues/issues/686), [#689](https://github.com/umbraco/Umbraco.Forms.Issues/issues/689), [#693](https://github.com/umbraco/Umbraco.Forms.Issues/issues/693), and [#695](https://github.com/umbraco/Umbraco.Forms.Issues/issues/695)
* Updated email template to support multiple file upload fields [#691](https://github.com/umbraco/Umbraco.Forms.Issues/issues/691)
* Fixed issue introduced by localization of workflow details [#692](https://github.com/umbraco/Umbraco.Forms.Issues/issues/692)
* Ensured the list of licensed domains on the dashboard includes the full set allocated to license [#697](https://github.com/umbraco/Umbraco.Forms.Issues/issues/697)
* Fixed rendering of HTML entities in form titles in the backoffice [#699](https://github.com/umbraco/Umbraco.Forms.Issues/issues/699)
* Fixed issue with backoffice delete of form with > 2000 associated entries [#700](https://github.com/umbraco/Umbraco.Forms.Issues/issues/700)
* Removed duplicate type attribute from rendered form scripts [#690](https://github.com/umbraco/Umbraco.Forms.Issues/issues/690)
* Fixed issue with distributed cache refreshing (V9 only) [#687](https://github.com/umbraco/Umbraco.Forms.Issues/issues/687)

[**8.10.0**](https://github.com/umbraco/Umbraco.Forms.Issues/issues?q=is%3Aissue+is%3Aclosed+label%3Arelease%2F8.10.0) **(December 21st 2021)**

* Localized backoffice for the Forms section [#267](https://github.com/umbraco/Umbraco.Forms.Issues/issues/267)
* Added support for content apps alongside forms [#653](https://github.com/umbraco/Umbraco.Forms.Issues/issues/653)
* Additional settings for text fields
* Enhanced security for file uploads [#11](https://github.com/umbraco/Umbraco.Forms.Issues/issues/11)
* Fixed issues relating to the Umbraco Documents prevalue source [#638](https://github.com/umbraco/Umbraco.Forms.Issues/issues/638)
* Added details available in save events to detect and act on forms or folders being moved [#667](https://github.com/umbraco/Umbraco.Forms.Issues/issues/667)
* Applied dictionary translations to form fields displayed in backoffice entries viewer. [#672](https://github.com/umbraco/Umbraco.Forms.Issues/issues/672)
* Resolved issue with field type script rendering when multiple forms are displayed on a page. [#670](https://github.com/umbraco/Umbraco.Forms.Issues/issues/670)
* Completed support for client-side views to be created outside of the _App\_Plugins_ folder, thus being retained following a _dotnet clean_ (V9 only). [#13](https://github.com/umbraco/Umbraco.Forms.Issues/issues/13)
* Added fallback to default configured Simple Mail Transfer Protocol (SMTP) sender address (V9 only). [#676](https://github.com/umbraco/Umbraco.Forms.Issues/issues/676)
* Fixed casing issue referencing default theme stylesheet (V9 only) [#680](https://github.com/umbraco/Umbraco.Forms.Issues/issues/680)
* Fixed casing issues causing issues with running on Linux [#680](https://github.com/umbraco/Umbraco.Forms.Issues/issues/680) [#682](https://github.com/umbraco/Umbraco.Forms.Issues/issues/682)
* Added support for V8 syntax for the remote address placeholder [#685](https://github.com/umbraco/Umbraco.Forms.Issues/issues/685)

[**8.9.1**](https://github.com/umbraco/Umbraco.Forms.Issues/issues?q=is%3Aissue+is%3Aclosed+label%3Arelease%2F8.9.1) **(November 23rd 2021)**

* Fixed issue with the use of conditions dependent on dictionary item values [#671](https://github.com/umbraco/Umbraco.Forms.Issues/issues/671)
* Fixed issue with member field replacements (V9 only) [#674](https://github.com/umbraco/Umbraco.Forms.Issues/issues/674)

[**8.9.0**](https://github.com/umbraco/Umbraco.Forms.Issues/issues?q=is%3Aissue+is%3Aclosed+label%3Arelease%2F8.9.0) **(November 16th 2021)**

* Conditional display of "submit" or "next/previous" buttons [#18](https://github.com/umbraco/Umbraco.Forms.Issues/issues/18)
* Include form details in "Sent to URL" workflow [#569](https://github.com/umbraco/Umbraco.Forms.Issues/issues/569)
* Download submitted files organized by entry [#626](https://github.com/umbraco/Umbraco.Forms.Issues/issues/626)
* Ensured the first field with validation error gets focus [#602](https://github.com/umbraco/Umbraco.Forms.Issues/issues/602)
* Fixed null reference exception when deleting records within workflows [#18](https://github.com/umbraco/Umbraco.Forms.Issues/issues/18) and [#100](https://github.com/umbraco/Umbraco.Forms.Issues/issues/100)
* Fixed issue where checkboxes are used in conditions [#192](https://github.com/umbraco/Umbraco.Forms.Issues/issues/192)
* Added missing custom CMS class to text field template [#484](https://github.com/umbraco/Umbraco.Forms.Issues/issues/484)
* Show a list of licensed domains in the backoffice [#629](https://github.com/umbraco/Umbraco.Forms.Issues/issues/629)
* Restored behavior of excluding scripts when rendering forms to only do so when explicitly requested to [#634](https://github.com/umbraco/Umbraco.Forms.Issues/issues/634)
* Added a new event to support hooking into the form entry display in the backoffice [#639](https://github.com/umbraco/Umbraco.Forms.Issues/issues/639)
* Ensured when forms are created from templates that they have a unique page, fieldset, and field Ids [#647](https://github.com/umbraco/Umbraco.Forms.Issues/issues/647)
* Fixed issue with saving of forms with sensitive data by editors, not in the sensitive data user group [#652](https://github.com/umbraco/Umbraco.Forms.Issues/issues/652)
* Removed display of fields in the email template that have no expected user input [#659](https://github.com/umbraco/Umbraco.Forms.Issues/issues/659)
* Amended the “-ing” events (e.g. “Saving”) to be cancellable and allow changes to the object being saved [#663](https://github.com/umbraco/Umbraco.Forms.Issues/issues/663)
* Added a field-type property to hide the mandatory option where it’s not appropriate (that is where there’s no expected user input) [#665](https://github.com/umbraco/Umbraco.Forms.Issues/issues/665)
* Ensured consistent ordering of setting fields [#649](https://github.com/umbraco/Umbraco.Forms.Issues/issues/649) (V9 only)
* Avoid clash of constants in field type views [#657](https://github.com/umbraco/Umbraco.Forms.Issues/issues/657)
* Fixed copy form dialog (v9) [#669](https://github.com/umbraco/Umbraco.Forms.Issues/issues/669)

[**8.8.0**](https://github.com/umbraco/Umbraco.Forms.Issues/issues?q=is%3Aissue+is%3Aclosed+label%3Arelease%2F8.8.0) **(September 14th 2021)**

* Structure forms in folder [#75](https://github.com/umbraco/Umbraco.Forms.Issues/issues/75)
* Fixed conditional field value being recorded when conditions are not met [#292](https://github.com/umbraco/Umbraco.Forms.Issues/issues/292)
* Autocomplete attributes for forms and fields [#322](https://github.com/umbraco/Umbraco.Forms.Issues/issues/322)
* Workflow UX tidy-up [#334](https://github.com/umbraco/Umbraco.Forms.Issues/issues/334)
* Fixed prevalue sources not finding grandchildren [#365](https://github.com/umbraco/Umbraco.Forms.Issues/issues/365)
* Configuration of a default theme [#398](https://github.com/umbraco/Umbraco.Forms.Issues/issues/398)
* Added busy indicator when exporting to Excel and performing record set operations [#419](https://github.com/umbraco/Umbraco.Forms.Issues/issues/419) and [#575](https://github.com/umbraco/Umbraco.Forms.Issues/issues/575)
* Ensured form submissions with message display follow post/redirect/get pattern [#485](https://github.com/umbraco/Umbraco.Forms.Issues/issues/485), [#572](https://github.com/umbraco/Umbraco.Forms.Issues/issues/572), and [#593](https://github.com/umbraco/Umbraco.Forms.Issues/issues/593)
* Added ability to toggle field labels [#530](https://github.com/umbraco/Umbraco.Forms.Issues/issues/530)
* Added link to a page where the form was submitted from backoffice entry screen [#607](https://github.com/umbraco/Umbraco.Forms.Issues/issues/607)
* Fixed icons for answer types display [#610](https://github.com/umbraco/Umbraco.Forms.Issues/issues/610)
* Fixed display of grid picker form preview [#612](https://github.com/umbraco/Umbraco.Forms.Issues/issues/612)
* Ensured workflow settings updates were saved only when submitting and not closing dialog [#613](https://github.com/umbraco/Umbraco.Forms.Issues/issues/613)
* Fixed issue with conditional fields when forms are copied [#624](https://github.com/umbraco/Umbraco.Forms.Issues/issues/624)
* Fixed issue with settings validation of prevalues with custom field types [#627](https://github.com/umbraco/Umbraco.Forms.Issues/issues/627)
* Better handle deleted form when the content linked to that form [#635](https://github.com/umbraco/Umbraco.Forms.Issues/issues/635)
* Fixed issue with re-submitted edited form records that include file uploads [#632](https://github.com/umbraco/Umbraco.Forms.Issues/issues/632)
* Added validation message when a file upload is configured to accept no file types [#631](https://github.com/umbraco/Umbraco.Forms.Issues/issues/631)
* Updated styling of form page and group titles to better indicate that they are editable [#636](https://github.com/umbraco/Umbraco.Forms.Issues/issues/636)
* Fix for incorrect validation of mandatory file upload fields [#110](https://github.com/umbraco/Umbraco.Forms.Issues/issues/110)

**8.0.2, 8.1.6, 8.2.3, 8.3.4, 8.4.4, 8.5.7, 8.6.2, 8.7.6 (July 20th 2021)**

* Resolution of a security vulnerability (see [blog post](https://umbraco.com/blog/security-advisory-20th-of-july-2021-patch-is-now-available/)).

[**8.7.5**](https://github.com/umbraco/Umbraco.Forms.Issues/issues?q=label%3Arelease%2F8.7.5+is%3Aclosed) **(July 6th 2021)**

* Resolved JavaScript incompatibility issues with IE11 [#601](https://github.com/umbraco/Umbraco.Forms.Issues/issues/601)
* Fixed bug with sending static values in "Send to URL" workflow [#597](https://github.com/umbraco/Umbraco.Forms.Issues/issues/597)
* Displayed visual indicator of conditions applied to form groups [#590](https://github.com/umbraco/Umbraco.Forms.Issues/issues/590)
* Handled escaping of pre-values with apostrophes when used in conditions [#456](https://github.com/umbraco/Umbraco.Forms.Issues/issues/456)

This change has required a minor amendment to the Script.cshtml partial view. So if you've modified this in your installation, don't copy over from the update. You should review it to ensure you apply the update.

* Added script attributes to avoid incompatibility issues with vuejs [#311](https://github.com/umbraco/Umbraco.Forms.Issues/issues/311)
* Fixed reCAPTCHA v3 slider issue when the score threshold was set to the value of 0
* Confirmed resolution of duplicate form name exception caused when copying forms [#425](https://github.com/umbraco/Umbraco.Forms.Issues/issues/425)

[**8.7.4**](https://github.com/umbraco/Umbraco.Forms.Issues/issues?q=label%3Arelease%2F8.7.4+is%3Aclosed) **(June 15th 2021)**

* Resolved exception thrown when editing a form entry via an invalid ID or with an ID for a different form [#584](https://github.com/umbraco/Umbraco.Forms.Issues/issues/584)
* Fixed issue where editing a form entry with a deleted field generates an exception [#583](https://github.com/umbraco/Umbraco.Forms.Issues/issues/583)
* Fixed issue with non-active workflows being processed [#582](https://github.com/umbraco/Umbraco.Forms.Issues/issues/582)
* Fixed error triggered by a form containing no fields that store data [#580](https://github.com/umbraco/Umbraco.Forms.Issues/issues/580)
* Reduced level of log messages related to reCAPTCHA field type [#573](https://github.com/umbraco/Umbraco.Forms.Issues/issues/573)
* Resolved issue with the use of reCAPTCHA field type on multiple forms on the same page [#571](https://github.com/umbraco/Umbraco.Forms.Issues/issues/571)
* Resolved issue with copy form function when form storage configuration key is missing [#567](https://github.com/umbraco/Umbraco.Forms.Issues/issues/567)
* Resolved bug with backoffice data filter in non-English locales [#560](https://github.com/umbraco/Umbraco.Forms.Issues/issues/560)
* Removed use of obsolete methods in reCAPTCHA field type [#557](https://github.com/umbraco/Umbraco.Forms.Issues/issues/557)
* Added cache invalidation for member properties when used for "magic strings" [#534](https://github.com/umbraco/Umbraco.Forms.Issues/issues/534)

[**8.7.3**](https://github.com/umbraco/Umbraco.Forms.Issues/issues?q=label%3Arelease%2F8.7.3+is%3Aclosed) **(May 18th 2021)**

* Fixed issue with migrations using SQL CE [#559](https://github.com/umbraco/Umbraco.Forms.Issues/issues/559)
* Aligned text field maxlength attribute with database field size [#563](https://github.com/umbraco/Umbraco.Forms.Issues/issues/563)
* Removed unnecessary rendering of validation framework requirement when form previewed in a rich text editor [#562](https://github.com/umbraco/Umbraco.Forms.Issues/issues/562)
* Optimized loading of form record counts in the backoffice dashboard [#561](https://github.com/umbraco/Umbraco.Forms.Issues/issues/561)
* Added support for multiple forms on one page using recaptchaV3 [#556](https://github.com/umbraco/Umbraco.Forms.Issues/issues/556)
* Resolved JavaScript console errors found on the backoffice security settings page [#505](https://github.com/umbraco/Umbraco.Forms.Issues/issues/505)
* Restored create datasource based on webservice functionality [#265](https://github.com/umbraco/Umbraco.Forms.Issues/issues/265)
* Resolved issue with save of uploaded files when a pre-populate event is registered [#177](https://github.com/umbraco/Umbraco.Forms.Issues/issues/177)

[**8.7.2**](https://github.com/umbraco/Umbraco.Forms.Issues/issues?q=label%3Arelease%2F8.7.2+is%3Aclosed) **(May 11th 2021)**

* Style backoffice preview for Recaptcha3 field type [#552](https://github.com/umbraco/Umbraco.Forms.Issues/issues/552)
* Fixed issue with validation retained when answer type changed [#548](https://github.com/umbraco/Umbraco.Forms.Issues/issues/548)
* Fixed issue with previous button link in multi-page forms [#547](https://github.com/umbraco/Umbraco.Forms.Issues/issues/547)
* Fixed issue with save of text area number of rows setting [#544](https://github.com/umbraco/Umbraco.Forms.Issues/issues/544)
* Fixed issue with a copy of workflows when copying form, and added user selection for this operation [#543](https://github.com/umbraco/Umbraco.Forms.Issues/issues/543)
* Added placeholder to the date picker field type [#537](https://github.com/umbraco/Umbraco.Forms.Issues/issues/537)
* Fixed issue with Examine component registration [#535](https://github.com/umbraco/Umbraco.Forms.Issues/issues/535)
* Aligned styling of the delete button with core [#528](https://github.com/umbraco/Umbraco.Forms.Issues/issues/528)
* Updated styling of copy form dialog [#527](https://github.com/umbraco/Umbraco.Forms.Issues/issues/527)
* Updated styling of disabled add column button for form groups [#526](https://github.com/umbraco/Umbraco.Forms.Issues/issues/526)
* Added option for creating a multi-select select list [#473](https://github.com/umbraco/Umbraco.Forms.Issues/issues/473)
* Added missing default form setting configuration entry [#369](https://github.com/umbraco/Umbraco.Forms.Issues/issues/369)
* Made the body text component of the "title and description" field type a text area [#326](https://github.com/umbraco/Umbraco.Forms.Issues/issues/326)
* Fixed issue with conditional field rendering [#207](https://github.com/umbraco/Umbraco.Forms.Issues/issues/207)
* Removed some legacy, commented-out code from backoffice JavaScript [#148](https://github.com/umbraco/Umbraco.Forms.Issues/issues/148)

[**8.7.1**](https://github.com/umbraco/Umbraco.Forms.Issues/issues?q=label%3Arelease%2F8.7.1+is%3Aclosed) **(Apr 13th 2021)**

* Resolves error loading form record totals in dashboard [#525](https://github.com/umbraco/Umbraco.Forms.Issues/issues/525)
* Resolves error with conditional form fields [#531](https://github.com/umbraco/Umbraco.Forms.Issues/issues/531)

[**8.7.0**](https://github.com/umbraco/Umbraco.Forms.Issues/issues?q=label%3Arelease%2F8.7.0+is%3Aclosed) **(Apr 6th 2021)**

* Addition of database integrity constraints and introduction of healthcheck for verification [#475](https://github.com/umbraco/Umbraco.Forms.Issues/issues/475)
* Created a new Recaptcha3 field type [#455](https://github.com/umbraco/Umbraco.Forms.Issues/issues/455)
* Added a new Slack workflow type using the currently supported method for integration [#482](https://github.com/umbraco/Umbraco.Forms.Issues/issues/482)
* Configuration of file upload to support single or multiple file uploads, and fixed validation to ensure that all files uploaded are checked for permitted file extensions [#499](https://github.com/umbraco/Umbraco.Forms.Issues/issues/499)
* Added configuration to remove the automatic addition of the data consent field if it’s not required [#318](https://github.com/umbraco/Umbraco.Forms.Issues/issues/318)
* Support editing of prevalues (without having to delete and re-add) [#193](https://github.com/umbraco/Umbraco.Forms.Issues/issues/193)
* Added additional properties to the view model used for the Razor email workflow, allowing reference to the page URL, form name, and submitted date [#379](https://github.com/umbraco/Umbraco.Forms.Issues/issues/379)
* Improved performance of form rendering by avoidance of the use of IContentService [#400](https://github.com/umbraco/Umbraco.Forms.Issues/issues/400)
* Copying of form fields [#200](https://github.com/umbraco/Umbraco.Forms.Issues/issues/200)
* Copying of form field groups [#324](https://github.com/umbraco/Umbraco.Forms.Issues/issues/324)
* Add links from form picker through to form edit and entries screens [#368](https://github.com/umbraco/Umbraco.Forms.Issues/issues/368)
* Added support for “magic string” replacement in settings (in particular, the “accept” copy in the data content field type) [#242](https://github.com/umbraco/Umbraco.Forms.Issues/issues/242)
* Add options for CC and BCC addresses in workflow emails [#457](https://github.com/umbraco/Umbraco.Forms.Issues/issues/457)
* Added configuration for the number of rows to render the long answer text area field [#113](https://github.com/umbraco/Umbraco.Forms.Issues/issues/113)
* Removed “approve” actions when they aren’t relevant for a form [#304](https://github.com/umbraco/Umbraco.Forms.Issues/issues/304)
* Tightened email address validation [#474](https://github.com/umbraco/Umbraco.Forms.Issues/issues/474)
* Added styling indicating when a workflow is inactive [#464](https://github.com/umbraco/Umbraco.Forms.Issues/issues/464)
* Fixed error with saving of datasource [#497](https://github.com/umbraco/Umbraco.Forms.Issues/issues/497)
* Fixed error with creating a new form with duplicate aliases [#172](https://github.com/umbraco/Umbraco.Forms.Issues/issues/172)
* Ensured field settings are validated server-side when fields are added to forms [#433](https://github.com/umbraco/Umbraco.Forms.Issues/issues/433)
* Resolved an incorrect namespace [#488](https://github.com/umbraco/Umbraco.Forms.Issues/issues/488)
* Ensured mandatory radio buttons are validated client-side [#487](https://github.com/umbraco/Umbraco.Forms.Issues/issues/487)
* Ensured currently configured media system is used for email attachments [#477](https://github.com/umbraco/Umbraco.Forms.Issues/issues/477)
* Removed erroneous email send logging [#439](https://github.com/umbraco/Umbraco.Forms.Issues/issues/439)
* Ensured that values changed in custom workflows are retained [#431](https://github.com/umbraco/Umbraco.Forms.Issues/issues/431)
* Added support to the save as Umbraco node workflow to be able to save to properties defined on a composition [#463](https://github.com/umbraco/Umbraco.Forms.Issues/issues/463)
* Removed (unnecessary but broken) reload button from form entries
* Fixed issue with the selection of XSLT file in Razor email workflow [#348](https://github.com/umbraco/Umbraco.Forms.Issues/issues/348)
* Fixed issues with saving all fields in the field mapper [#350](https://github.com/umbraco/Umbraco.Forms.Issues/issues/350) and [#414](https://github.com/umbraco/Umbraco.Forms.Issues/issues/414)
* Ensured that a copied form has newly generated unique Ids for field [#476](https://github.com/umbraco/Umbraco.Forms.Issues/issues/476)
* Fixed issue with saving a workflow as inactive.
* Fixed issue where “message on submit” for a form gets cleared after editing workflows [#502](https://github.com/umbraco/Umbraco.Forms.Issues/issues/502)
* Tidied up field re-ordering interface.
* Aligned check and radio button rendering with CMS [#382](https://github.com/umbraco/Umbraco.Forms.Issues/issues/382)
* Render placeholders in field previews [#483](https://github.com/umbraco/Umbraco.Forms.Issues/issues/483)
* Workflow picker and form create dialog styling tidy up [#303](https://github.com/umbraco/Umbraco.Forms.Issues/issues/303)
* Replaced use of standard JavaScript confirmation for deletes with Umbraco standard overlay or confirmation prompts [#197](https://github.com/umbraco/Umbraco.Forms.Issues/issues/197)
* Tidied up styling on the prevalues editor [#218](https://github.com/umbraco/Umbraco.Forms.Issues/issues/218)
* Tidied up styling on the form entry screen [#135](https://github.com/umbraco/Umbraco.Forms.Issues/issues/135)
* Tidied up styling on the form picker [#219](https://github.com/umbraco/Umbraco.Forms.Issues/issues/219)
* Tidied up styling on the form security page [#380](https://github.com/umbraco/Umbraco.Forms.Issues/issues/380)
* Better error messaging on unsupported migrations [#455](https://github.com/umbraco/Umbraco.Forms.Issues/issues/455)
* Use the range slider component in reCAPTCHA v3 [#507](https://github.com/umbraco/Umbraco.Forms.Issues/issues/507)
* Use toggle for enabled/disabled settings [#508](https://github.com/umbraco/Umbraco.Forms.Issues/issues/508)
* Ensure overlays close with Esc key [#509](https://github.com/umbraco/Umbraco.Forms.Issues/issues/509)
* Aligned caret in conditions overlay [#510](https://github.com/umbraco/Umbraco.Forms.Issues/issues/510)
* Removed use of turquoise color [#511](https://github.com/umbraco/Umbraco.Forms.Issues/issues/511)
* Added clear line between conditions [#512](https://github.com/umbraco/Umbraco.Forms.Issues/issues/512)
* Prevented addition of empty file extension on file upload [#516](https://github.com/umbraco/Umbraco.Forms.Issues/issues/516)
* Improved UI for file upload types [#517](https://github.com/umbraco/Umbraco.Forms.Issues/issues/517)
* Prevented password managers acting on form group and page name fields [#518](https://github.com/umbraco/Umbraco.Forms.Issues/issues/518)
* Updated styling on re-order button [#519](https://github.com/umbraco/Umbraco.Forms.Issues/issues/519)
* Set upper limit on the number of columns in form group [#520](https://github.com/umbraco/Umbraco.Forms.Issues/issues/520)
* Updated reCAPTCHA v3 to function on submit buttons as well as inputs [#521](https://github.com/umbraco/Umbraco.Forms.Issues/issues/521)
* Sanitize for field names when the sort option is provided in the backoffice record filter request.
* Applied fix for an issue with conditionals that are not on the first page [#462](https://github.com/umbraco/Umbraco.Forms.Issues/issues/462)
* Resolved issues with conditional logic - [#273](https://github.com/umbraco/Umbraco.Forms.Issues/issues/273) and [#522](https://github.com/umbraco/Umbraco.Forms.Issues/issues/522)

Breaking changes:

* In introducing CC and BCC email addresses for workflow-based email sending (#457), we've needed to add a new method to _IWorkflowEmailService_. If anyone has a custom implementation of this interface, it will need to be amended to implement this new method.

</details>

<details>

<summary>Version 7</summary>

[**7.5.8**](https://github.com/umbraco/Umbraco.Forms.Issues/issues?q=is%3Aissue+is%3Aclosed+label%3Arelease%2F7.5.8) **(April 12th 2022)**

* Added support for start folder configuration at user group level [#749](https://github.com/umbraco/Umbraco.Forms.Issues/issues/749)
* Import/export of forms (V9 only) [#576](https://github.com/umbraco/Umbraco.Forms.Issues/issues/576)
* Added support for greater than/less than conditions using dates [#506](https://github.com/umbraco/Umbraco.Forms.Issues/issues/506)
* Added default logging for write and delete operations on forms, datasources, and prevalue sources [#731](https://github.com/umbraco/Umbraco.Forms.Issues/issues/731)
* Removed the links to uploaded files from the default email template (which no longer work by default, given protection is now in place to prevent access from non-authenticated users) [#736](https://github.com/umbraco/Umbraco.Forms.Issues/issues/736) and [#741](https://github.com/umbraco/Umbraco.Forms.Issues/issues/741)
* Prevented the previous button on multi-page forms from triggering validation (which involved an update to the client-side validation library we have a dependency on when the website is not referencing jQuery) [#741](https://github.com/umbraco/Umbraco.Forms.Issues/issues/741)​
* Removed reliance on class names for multi-page form navigation to allow removal in custom themes [#740](https://github.com/umbraco/Umbraco.Forms.Issues/issues/740)
* Added details of file upload supported extensions to the view model (that can be used in custom themes or field types) [#744](https://github.com/umbraco/Umbraco.Forms.Issues/issues/744)
* Remove inline scripts from the reCAPTCHA field type (completing the removal of all inline scripts started in the previous release and allowing for the setting of a stricter content security policy) [#745](https://github.com/umbraco/Umbraco.Forms.Issues/issues/745)
* Fixed issue with date display in the backoffice when localized date formats are in use [#747](https://github.com/umbraco/Umbraco.Forms.Issues/issues/747)
* Re-added support for some request context magic strings (V9 only) [#750](https://github.com/umbraco/Umbraco.Forms.Issues/issues/750)
* Restored default permissions for new installs for users to be able to view entries [#753](https://github.com/umbraco/Umbraco.Forms.Issues/issues/753)
* Added configuration for a default email template to use when a new form is created
* Removed the Lato Google font from the shipped default email template due to reported privacy concerns
* Fixed issue with rebuild when razor files are set to be compiled (V9 only) [#738](https://github.com/umbraco/Umbraco.Forms.Issues/issues/738)
* Fixed issue with integer parsing using Swedish culture settings (V9 only) [#757](https://github.com/umbraco/Umbraco.Forms.Issues/issues/757)
* Amended the post as XML workflow to no longer throw if the page name can't be determined (as it can't in a Heartcore setup)​​
* Added option for a querystring to indicate form submission which will better support the use of Umbraco pages with forms hosted in IFRAMEs from remote sites [#758](https://github.com/umbraco/Umbraco.Forms.Issues/issues/758).
* Fixed issue with the use of back button returning to form and displaying submission message when previously having redirected to a new page.
* Fixed issue with access to forms in folders for users with a single start folder defined. [#759](https://github.com/umbraco/Umbraco.Forms.Issues/issues/759)
* Fixed issue with access to previously created forms for non-admin users. [#764](https://github.com/umbraco/Umbraco.Forms.Issues/issues/764)
* Resolves issue where an authenticated user with access to Forms can enumerate permissions related to forms access for other users.

**7.0.7, 7.1.4, 7.2.1, 7.3.2, 7.4.3, 7.5.4 (July 20th 2021)**

* Resolution of a security vulnerability (see [blog post](https://umbraco.com/blog/security-advisory-20th-of-july-2021-patch-is-now-available/)).

</details>

<details>

<summary>Version 6</summary>

**6.1.0 (August 3rd 2021)**

* Resolved regression issue introduced by security patch for uploaded media paths.

**6.0.9 (July 20th 2021)**

* Resolution of a security vulnerability (see [blog post](https://umbraco.com/blog/security-advisory-20th-of-july-2021-patch-is-now-available/)).

</details>

<details>

<summary>Version 4</summary>

**4.4.9 (August 3rd 2021)**

* Resolved regression issue introduced by security patch for uploaded media paths.

**4.4.8 (July 20th 2021)**

* Resolution of a security vulnerability (see [blog post](https://umbraco.com/blog/security-advisory-20th-of-july-2021-patch-is-now-available/)).

</details><|MERGE_RESOLUTION|>--- conflicted
+++ resolved
@@ -30,18 +30,20 @@
 
 <summary>Version 12</summary>
 
-<<<<<<< HEAD
 #### [12.2.0](https://github.com/umbraco/Umbraco.Forms.Issues/issues?q=is%3Aissue+is%3Aclosed+label%3Arelease%2F12.2.0) (TBC 2023)
 
-* Added an overload to the `RenderUmbracoFormDependencies` HTML helper method to allow provision of a dictionary parameter containing attributes to use when rendering script references. Also a new configuration option `DisableClientSideValidationDependencyCheck` to disable the client-side validation framework check. This is necessary when using the overload to provide an `async` attribute. [#1074](https://github.com/umbraco/Umbraco.Forms.Issues/issues/1074)
-* Added further conditional operators, for inverse and case insensitive checks [#1081](https://github.com/umbraco/Umbraco.Forms.Issues/issues/1081)
-* Provided option for setting a custom field to be mandatory by default [#928](https://github.com/umbraco/Umbraco.Forms.Issues/issues/928)
-* Added a caption property for display adjacent to the input field when using the checkbox field type [#816](https://github.com/umbraco/Umbraco.Forms.Issues/issues/816)
-* Added a new setting type that allows entry of text or selection of a field from the current form [#1071](https://github.com/umbraco/Umbraco.Forms.Issues/issues/1071)
-* Added a response object to the headless API providing details of post submission behavior for the form [#1104](https://github.com/umbraco/Umbraco.Forms.Issues/issues/1104)
-* Tracked relations between forms and content and displayed in new "Info" content app [#937](https://github.com/umbraco/Umbraco.Forms.Issues/issues/#937)
-* Added an mandatory option for field and workflow type settings [#1108](https://github.com/umbraco/Umbraco.Forms.Issues/issues/#1108)
-=======
+* Added an overload to the `RenderUmbracoFormDependencies` HTML helper method to allow provision of a dictionary parameter containing attributes to use when rendering script references. Also a new configuration option `DisableClientSideValidationDependencyCheck` to disable the client-side validation framework check. This is necessary when using the overload to provide an `async` attribute. [#1074](https://github.com/umbraco/Umbraco.Forms.Issues/issues/1074).
+* Added further conditional operators, for inverse and case insensitive checks [#1081](https://github.com/umbraco/Umbraco.Forms.Issues/issues/1081).
+* Provided option for setting a custom field to be mandatory by default [#928](https://github.com/umbraco/Umbraco.Forms.Issues/issues/928).
+* Added a caption property for display adjacent to the input field when using the checkbox field type [#816](https://github.com/umbraco/Umbraco.Forms.Issues/issues/816).
+* Added a new setting type that allows entry of text or selection of a field from the current form [#1071](https://github.com/umbraco/Umbraco.Forms.Issues/issues/1071).
+* Added a response object to the headless API providing details of post submission behavior for the form [#1104](https://github.com/umbraco/Umbraco.Forms.Issues/issues/1104).
+* Tracked relations between forms and content and displayed in new "Info" content app [#937](https://github.com/umbraco/Umbraco.Forms.Issues/issues/937).
+* Added an mandatory option for field and workflow type settings [#1108](https://github.com/umbraco/Umbraco.Forms.Issues/issues/1108).
+* Added a "select/deselect all" toggle for the user security list of forms [#1092](https://github.com/umbraco/Umbraco.Forms.Issues/issues/1092).
+* Added an additional button allowing a form editor to add a new page at the top or bottom of the form [#1029](https://github.com/umbraco/Umbraco.Forms.Issues/issues/1029).
+* Added a parameter to set the "go to page" for different instances of forms are used on multiple pages [#331](https://github.com/umbraco/Umbraco.Forms.Issues/issues/331).
+
 #### [12.1.2](https://github.com/umbraco/Umbraco.Forms.Issues/issues?q=is%3Aissue+is%3Aclosed+label%3Arelease%2F12.1.2 (November 14th 2023)
 
 * Ensured validation pattern's saved for a field are cleared when changing the field type [#1083](https://github.com/umbraco/Umbraco.Forms.Issues/issues/1083).
@@ -56,7 +58,6 @@
 * Ensured an index exists on the `UFForms.FolderKey` column.
 * Ensured that the Umbraco hooks for server-side sanitization are called when saving form field's input from a rich text editor.
 * Fixed issue with prevalue caching [#1101](https://github.com/umbraco/Umbraco.Forms.Issues/issues/1101).
->>>>>>> 8506ade3
 
 #### [12.1.1](https://github.com/umbraco/Umbraco.Forms.Issues/issues?q=is%3Aissue+is%3Aclosed+label%3Arelease%2F12.1.1) (September 19th 2023)
 
