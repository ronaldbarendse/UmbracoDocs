--- conflicted
+++ resolved
@@ -578,11 +578,8 @@
 {% endtab %}
 
 {% tab title="filter" %}
-<<<<<<< HEAD
+
 The `filter` query parameter allows you to specify one or more filters that must match in order for a content item to be included in the response. The API provides a few built-in filters that you can use right away with the `/umbraco/delivery/api/v2/content` endpoint:
-=======
-The `filter` query parameter allows you to specify one or more filters that must match in order for a content item to be included in the response. The API provides two built-in filters that you can use right away with the `/umbraco/delivery/api/v1/content` endpoint:
->>>>>>> 79369a04
 
 **`?filter=contentType:alias`**\
 This filter restricts the results to only include content items that belong to the specified content type. Replace _`alias`_ with the alias of the content type you want to filter by.
