---
description: >-
    Extension conditions are used to determine if an extension should be used or not. Many of the Extension Types support conditions, but not all of them.
---

# Conditions

### Using conditions

In the following example we define the manifest for a Workspace Action, this action will only be available in the workspace with the alias `My.Example.Workspace`.

```typescript
{
	type: 'workspaceAction',
	name: 'example-workspace-action',
	alias: 'My.Example.WorkspaceAction',
	elementName: 'my-workspace-action-element',
	conditions: [
		{
			alias: 'Umb.Condition.SectionAlias',
			match: 'My.Example.Workspace'
		}
	]
}
```

The conditions are defined as an array of conditions. Each condition is an object with the following properties:

-   `alias`- The alias of the condition to utilize.
-   `...` - The rest of the properties of the object are specific to the condition.

In the above example the `Umb.Condition.SectionAlias` condition is used. This condition takes a property `match` that must be set to the `alias` of the section to match.

### Builtin Conditions types

The following conditions are available out of the box, for all extension types that support conditions.

-   `Umb.Condition.SectionAlias` - Checks if the current section alias matches the one specified.
-   `Umb.Condition.WorkspaceAlias` - Checks if the current workspace alias matches the one specified.

### Make your own Condition Type

You can make your own conditions by creating a class that implements the `UmbExtensionCondition` interface.

```typescript
import { UmbBaseController } from "@umbraco-cms/backoffice/controller-api";
import {
    ManifestCondition,
    UmbConditionConfigBase,
    UmbConditionControllerArguments,
    UmbExtensionCondition,
} from "@umbraco-cms/backoffice/extension-api";
import { UMB_SECTION_CONTEXT } from "@umbraco-cms/backoffice/section";

type MyConditionConfig = UmbConditionConfigBase & {
    match: string;
};

<<<<<<< HEAD
export class MyExtensionCondition
    extends UmbBaseController
    implements UmbExtensionCondition
{
    config: MyConditionConfig;
    permitted = false;

    constructor(args: UmbConditionControllerArguments<MyConditionConfig>) {
        super(args.host);
        // This condition aproves after 10 seconds
        setTimeout(() => {
            this.permitted = strue;
            args.onChange();
        }, 10000);
    }
=======
export class MyExtensionCondition extends UmbBaseController implements UmbExtensionCondition {
	config: MyConditionConfig;
	permitted = false;

	constructor(args: UmbConditionControllerArguments<MyConditionConfig>) {
		super(args.host);
		// This condition approves after 10 seconds
		setTimeout(() => {
			this.permitted = true;
			args.onChange();
		}, 10000);
	}
>>>>>>> e9584cf3
}
```

This has to be registered in the extension registry, like this:

TODO: Make an example that will work from JSON (not a direct reference to the class).

```typescript
export const manifest: ManifestCondition = {
    type: "condition",
    name: "My Condition",
    alias: "My.Condition.TenSecondDelay",
    class: MyExtensionCondition,
};
```<|MERGE_RESOLUTION|>--- conflicted
+++ resolved
@@ -56,7 +56,6 @@
     match: string;
 };
 
-<<<<<<< HEAD
 export class MyExtensionCondition
     extends UmbBaseController
     implements UmbExtensionCondition
@@ -72,20 +71,7 @@
             args.onChange();
         }, 10000);
     }
-=======
-export class MyExtensionCondition extends UmbBaseController implements UmbExtensionCondition {
-	config: MyConditionConfig;
-	permitted = false;
 
-	constructor(args: UmbConditionControllerArguments<MyConditionConfig>) {
-		super(args.host);
-		// This condition approves after 10 seconds
-		setTimeout(() => {
-			this.permitted = true;
-			args.onChange();
-		}, 10000);
-	}
->>>>>>> e9584cf3
 }
 ```
 
