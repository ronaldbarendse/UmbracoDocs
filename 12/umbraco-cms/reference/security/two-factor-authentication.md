--- conflicted
+++ resolved
@@ -23,16 +23,13 @@
 using Umbraco.Cms.Core.Security;
 using Umbraco.Cms.Core.Services;
 
-<<<<<<< HEAD
-namespace Umbraco9;
+namespace My.Website;
 
 /// <summary>
 /// Model with the required data to setup the authentication app.
 /// </summary>
 public class QrCodeSetupData
-=======
-namespace My.Website
->>>>>>> 12fd4950
+
 {
     /// <summary>
     /// The secret unique code for the user and this ITwoFactorProvider.
@@ -119,13 +116,10 @@
 using Umbraco.Cms.Core.Security;
 using Umbraco.Extensions;
 
-<<<<<<< HEAD
-namespace Umbraco9;
+
+namespace My.Website;
 
 public class UmbracoAppAuthenticatorComposer : IComposer
-=======
-namespace My.Website
->>>>>>> 12fd4950
 {
     public void Compose(IUmbracoBuilder builder)
     {
@@ -211,14 +205,11 @@
 using Umbraco.Cms.Core.Security;
 using Umbraco.Cms.Core.Services;
 
-<<<<<<< HEAD
-namespace Umbraco9;
+namespace My.Website;
 
 [DataContract]
 public class TwoFactorAuthInfo
-=======
-namespace My.Website
->>>>>>> 12fd4950
+
 {
     [DataMember(Name = "qrCodeSetupImageUrl")]
     public string? QrCodeSetupImageUrl { get; set; }
@@ -306,13 +297,10 @@
 using Umbraco.Cms.Web.BackOffice.Security;
 using Umbraco.Extensions;
 
-<<<<<<< HEAD
-namespace Umbraco9;
+namespace My.Website;
 
 public class UmbracoAppAuthenticatorComposer : IComposer
-=======
-namespace My.Website
->>>>>>> 12fd4950
+
 {
     public void Compose(IUmbracoBuilder builder)
     {
