--- conflicted
+++ resolved
@@ -14,11 +14,7 @@
 
 Generally, you can find information about these via the [Backoffice UI API documentation](https://apidocs.umbraco.com/v12/ui). This part of the documentation is auto-generated from the Umbraco source code.
 
-<<<<<<< HEAD
-Please look below for more in-depth descriptions and examples of AngularJS directives and services.
-=======
 Below you can find more in-depth descriptions and examples of AngularJS directives and services.
->>>>>>> 4b46cf25
 
 ## Directives
 
