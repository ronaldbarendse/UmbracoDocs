<<<<<<< HEAD
# Developers' Reference

_Developers' Reference primarily consists of API references of the different core Umbraco APIs. In many cases, the references come with code snippets with simple examples. For a more in-depth study of the different APIs, consult the "using-umbraco" and "extending-umbraco" sections of the documentation._

## [Common Pitfalls & Anti-patterns](Common-Pitfalls/index.md)

This section is ultra important! It describes many common pitfalls that developers fall in to. Make sure you read this section - it might just save your site!

## API Documentation

#### [C# API Documentation](https://our.umbraco.com/apidocs/csharp/)

__Note: opens a documentation browser that is different from the documentation section you're viewing now.__

C# API references for the Umbraco Core and Web libraries.

#### [Backoffice UI API documentation](https://our.umbraco.com/apidocs/ui/)

__Note: opens a documentation browser that is different from the documentation section you're viewing now.__

Angular, JS, CSS & Less UI API references for building Umbraco backoffice components.

## [Security](Security/index.md)

Information on Umbraco security, its various security options and configuring how authentication & authorization works in Umbraco.

## [Configuration](Config/index.md)

Information about all of Umbraco's configuration files and options.

## [IoC & Dependency Injection](using-ioc.md)

Info about setting up IoC/Dependency Injection to work with Umbraco

## [Templates](Templating/index.md)

Working with Umbraco templates: views, partial views, child actions, razor syntax, macros and working with JavaScript/Css.

## [Querying & models](Querying/index.md)
 
Information about the data models used to display content in Umbraco and the various ways of querying it.

## [Routing & Controllers](Routing/index.md)

How routing works within Umbraco, how content is mapped to URLs and how URLs are generated for content.
This section also describes the types of Controllers used in Umbraco, how they work and how they get routed.

## [Searching](Searching/index.md)

Details on how to implement search capabilities for your Umbraco website using Examine, which is a Lucene-based search engine for Umbraco.

## [Events](Events/index.md)

Event model covering all major aspects of the system for triggering custom code or automation.  

## [Rest APIs](Routing/WebApi/index.md)

How to use [Web API](http://www.asp.net/web-api) with Umbraco to easily create REST services.

## [Management APIs](Management-v6/index.md)

APIs that focus on creating, updating and deleting.

## [Plugins](Plugins/index.md)

The term 'Plugins' refers to any types in Umbraco that are found in assemblies that are used to extend and/or enhance the Umbraco application.

## [Caching](Cache/index.md)

Describes how to work with caching custom data structures in Umbraco. If you are creating Umbraco packages that have custom data sources and you want to cache some of this data, it's important to understand how caching works in Umbraco and to understand how it affects Umbraco installations in load balanced environments.
=======
# Developers' Reference

_Developers' Reference primarily consists of API references of the different core Umbraco APIs. In many cases, the references come with code snippets with simple examples. For a more in-depth study of the different APIs, consult the "using-umbraco" and "extending-umbraco" sections of the documentation._

## [Common Pitfalls & Anti-patterns](Common-Pitfalls/index.md)

This section is ultra important! It describes many common pitfalls that developers fall in to. Make sure you read this section - it might just save your site!

## API Documentation

#### [C# API Documentation](https://our.umbraco.com/apidocs/csharp/)

__Note: opens a documentation browser that is different from the documentation section you're viewing now.__

C# API references for the Umbraco Core and Web libraries.

#### [Backoffice UI API documentation](https://our.umbraco.com/apidocs/ui/)

__Note: opens a documentation browser that is different from the documentation section you're viewing now.__

Angular, JS, CSS & Less UI API references for building Umbraco backoffice components.

## [Security](Security/index.md)

Information on Umbraco security, its various security options and configuring how authentication & authorization works in Umbraco.

## [Configuration](Config/index.md)

Information about all of Umbraco's configuration files and options.

## [IoC & Dependency Injection](using-ioc.md)

Info about setting up IoC/Dependency Injection to work with Umbraco

## [Templates](Templating/index.md)

Working with Umbraco templates: views, partial views, child actions, razor syntax, macros and working with JavaScript/Css.

## [Querying & models](Querying/index.md)
 
Information about the data models used to display content in Umbraco and the various ways of querying it.

## [Routing & Controllers](Routing/index.md)

How routing works within Umbraco, how content is mapped to URLs and how URLs are generated for content.
This section also describes the types of Controllers used in Umbraco, how they work and how they get routed.

## [Searching](Searching/index.md)

Details on how to implement search capabilities for your Umbraco website using Examine, which is a Lucene-based search engine for Umbraco.

## [Events](Events/index.md)

Event model covering all major aspects of the system for triggering custom code or automation.  

## [Rest APIs](Routing/WebApi/index.md)

How to use [Web API](https://www.asp.net/web-api) with Umbraco to easily create REST services.

## [Management APIs](Management-v6/index.md)

APIs that focus on creating, updating and deleting.

## [Plugins](Plugins/index.md)

The term 'Plugins' refers to any types in Umbraco that are found in assemblies that are used to extend and/or enhance the Umbraco application.

## [Caching](Cache/index.md)

Describes how to work with caching custom data structures in Umbraco. If you are creating Umbraco packages that have custom data sources and you want to cache some of this data, it's important to understand how caching works in Umbraco and to understand how it affects Umbraco installations in load balanced environments.
>>>>>>> b0e2f052
<|MERGE_RESOLUTION|>--- conflicted
+++ resolved
@@ -1,75 +1,3 @@
-<<<<<<< HEAD
-# Developers' Reference
-
-_Developers' Reference primarily consists of API references of the different core Umbraco APIs. In many cases, the references come with code snippets with simple examples. For a more in-depth study of the different APIs, consult the "using-umbraco" and "extending-umbraco" sections of the documentation._
-
-## [Common Pitfalls & Anti-patterns](Common-Pitfalls/index.md)
-
-This section is ultra important! It describes many common pitfalls that developers fall in to. Make sure you read this section - it might just save your site!
-
-## API Documentation
-
-#### [C# API Documentation](https://our.umbraco.com/apidocs/csharp/)
-
-__Note: opens a documentation browser that is different from the documentation section you're viewing now.__
-
-C# API references for the Umbraco Core and Web libraries.
-
-#### [Backoffice UI API documentation](https://our.umbraco.com/apidocs/ui/)
-
-__Note: opens a documentation browser that is different from the documentation section you're viewing now.__
-
-Angular, JS, CSS & Less UI API references for building Umbraco backoffice components.
-
-## [Security](Security/index.md)
-
-Information on Umbraco security, its various security options and configuring how authentication & authorization works in Umbraco.
-
-## [Configuration](Config/index.md)
-
-Information about all of Umbraco's configuration files and options.
-
-## [IoC & Dependency Injection](using-ioc.md)
-
-Info about setting up IoC/Dependency Injection to work with Umbraco
-
-## [Templates](Templating/index.md)
-
-Working with Umbraco templates: views, partial views, child actions, razor syntax, macros and working with JavaScript/Css.
-
-## [Querying & models](Querying/index.md)
- 
-Information about the data models used to display content in Umbraco and the various ways of querying it.
-
-## [Routing & Controllers](Routing/index.md)
-
-How routing works within Umbraco, how content is mapped to URLs and how URLs are generated for content.
-This section also describes the types of Controllers used in Umbraco, how they work and how they get routed.
-
-## [Searching](Searching/index.md)
-
-Details on how to implement search capabilities for your Umbraco website using Examine, which is a Lucene-based search engine for Umbraco.
-
-## [Events](Events/index.md)
-
-Event model covering all major aspects of the system for triggering custom code or automation.  
-
-## [Rest APIs](Routing/WebApi/index.md)
-
-How to use [Web API](http://www.asp.net/web-api) with Umbraco to easily create REST services.
-
-## [Management APIs](Management-v6/index.md)
-
-APIs that focus on creating, updating and deleting.
-
-## [Plugins](Plugins/index.md)
-
-The term 'Plugins' refers to any types in Umbraco that are found in assemblies that are used to extend and/or enhance the Umbraco application.
-
-## [Caching](Cache/index.md)
-
-Describes how to work with caching custom data structures in Umbraco. If you are creating Umbraco packages that have custom data sources and you want to cache some of this data, it's important to understand how caching works in Umbraco and to understand how it affects Umbraco installations in load balanced environments.
-=======
 # Developers' Reference
 
 _Developers' Reference primarily consists of API references of the different core Umbraco APIs. In many cases, the references come with code snippets with simple examples. For a more in-depth study of the different APIs, consult the "using-umbraco" and "extending-umbraco" sections of the documentation._
@@ -139,5 +67,4 @@
 
 ## [Caching](Cache/index.md)
 
-Describes how to work with caching custom data structures in Umbraco. If you are creating Umbraco packages that have custom data sources and you want to cache some of this data, it's important to understand how caching works in Umbraco and to understand how it affects Umbraco installations in load balanced environments.
->>>>>>> b0e2f052
+Describes how to work with caching custom data structures in Umbraco. If you are creating Umbraco packages that have custom data sources and you want to cache some of this data, it's important to understand how caching works in Umbraco and to understand how it affects Umbraco installations in load balanced environments.