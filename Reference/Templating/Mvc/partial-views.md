#Using MVC Partial Views in Umbraco

_This section will show you how to use MVC Partial Views in Umbraco. Please note, this is documentation relating to the use of native MVC partial views, not '[Partial View Macros](../Macros/Partial-View-Macros/index.md)'_

##Overview

Using Partial Views in Umbraco is exactly the same as using Partial Views in a normal MVC project. There is detailed documentation on the Internet about creating and using MVC partial views, for example:

* [http://www.asp.net/mvc/videos/mvc-2/how-do-i/how-do-i-work-with-data-in-aspnet-mvc-partial-views](http://www.asp.net/mvc/videos/mvc-2/how-do-i/how-do-i-work-with-data-in-aspnet-mvc-partial-views)

Partial views allow you to easily re-use components between your views (templates).

##View Locations

The locations to store Partial Views when rendering in the Umbraco pipeline is:

	~/Views/Partials

The standard MVC partial view locations will also work:

	~/Views/Shared
	~/Views/RenderMvc

The ~/Views/RenderMvc location is valid because the controller that performs the rendering in the Umbraco codebase is the: `Umbraco.Web.Mvc.RenderMvcController`

If however you are [Hijacking an Umbraco route](custom-controllers.md) and specifying your own controller to do the execution, then your partial view location can also be:

	~/Views/{YourControllerName}

##Example

A quick example of a content item that has a template that renders out a partial view template for each of its child documents:

The MVC template markup for the document:

	@inherits Umbraco.Web.Mvc.UmbracoTemplatePage
	@{
	    Layout = null;
	}

	<html>
	<body>

		@foreach(var page in Model.Content.Children.Where(x => x.IsVisible())){
			<div>
				@Html.Partial("ChildItem", page)
			</div>
		}

	</body>
	</html>

The partial view (located at: `~/Views/Partials/ChildItem.cshtml`)

	@model IPublishedContent

	<strong>@Model.Name</strong>

#Strongly typed Partial Views

Normally you would create a partial view by simply using the `@model MyModel` syntax. However, inside of Umbraco you will probably want to have access to the handy properties available on your normal Umbraco views like the Umbraco helper: `@Umbraco` and the Umbraco context: `@UmbracoContext`. The good news is that this is completely possible. Instead of using the `@model MyModel` syntax, you just need to inherit from the correct view class, so do this instead:

	@inherits Umbraco.Web.Mvc.UmbracoViewPage<MyModel>

By inheriting from this view, you'll have instant access to those handy properties and have your view created with a strongly typed custom model.

Another case you might have is that you want your Partial View to be strongly typed with the same model type (`RenderModel`) as a normal template if you are passing around instances of IPublishedContent. To do this, just have your partial view inherit from `Umbraco.Web.Mvc.UmbracoTemplatePage` (just like your normal templates).  When you render your partial, a neat trick is that you can just pass it an instance of `IPublishedContent` instead of a new instance of `RenderModel`. For example:

	@foreach(var child in Model.Content.Children())
	{
		@Html.Partial("MyPartialName", child)
	}

The partial view can still inherit from `Umbraco.Web.Mvc.UmbracoTemplatePage`, which has a model of `RenderModel`, but you can still just pass it an instance of `IPublishedContent` and a new `RenderModel` will be created and applied automagically for you. Of course you can always create your own `RenderModel` too:

	@foreach(var child in Model.Content.Children())
	{
		@Html.Partial("MyPartialName",
			new global::Umbraco.Web.Models.RenderModel(child, Model.CurrentCulture))
	}

Both of these will achieve the same result.

##Caching

You don't normally need to cache the output of Partial views, just like you don't normally need to cache the output of User Controls, but there are times when this is necessary. Just like macro caching, we provide caching output of partial views. This is done simply by using an HtmlHelper extension method:

	@Html.CachedPartial("MyPartialName", new MyModel(), 3600)

The above will cache the output of your partial view for one hour (3600 seconds). Additionally, there are a few optional parameters you can specify to this method. Here is the full method signature:

	IHtmlString CachedPartial(
		string partialViewName,
		object model,
		int cachedSeconds,
		bool cacheByPage = false,
		bool cacheByMember = false,
		ViewDataDictionary viewData = null,
		Func<object, ViewDataDictionary, string> contextualKeyBuilder = null)

<<<<<<< HEAD
So you can specify to cache by member and/or by page and also specify additional view data to your partial view. If your view data is dynamic (meaning it could change per page request) you can tell Umbraco to cache multiple versions based on parameter values.  The Model however will not do the same so the result will be the cached result of the first execution.  If the Model is simply the current page and cacheByPage is enabled then there is no problem.

To create multiple versions based on one or more viewData parameters you can do something like this:

	@Html.CachedPartial("MediaGallery", Model, 3600, true, false, new ViewDataDictionary { { "year", Request.QueryString["year"] } }, (model, viewData) => viewData["year"].ToString() + viewData["Parameter2"].ToString() )

Or using a custom helper function:

	public static Func<object, ViewDataDictionary, string> CacheBy(this HtmlHelper htmlHelper, params string[] keys)
	{
		return (model, viewData) => String.Join("", keys.Select(s => viewData[s].ToString()));
	}
	
	@Html.CachedPartial("MediaGallery", Model, 3600, true, false, new ViewDataDictionary { { "year", Request.QueryString["year"] } }, Html.CacheBy("yer", "Parameter2") )
	
Or even bassed off the Model, though is Model is just the current page then cacheByPage should be used instead:

	@Html.CachedPartial("MediaGallery", Model, 3600, true, false, new ViewDataDictionary { }, (model, viewData) => model.myField )

Regardless of the complexity here the contextualKeyBuilder function needs to return a single string value.
=======
So you can specify to cache by member and/or by page and also specify additional view data to your partial view. **However**, if your view data is dynamic (meaning it could change per page request) the cached output will still be returned. This same principle applies if the model you are passing in is dynamic. Please be aware of this: if you have a different model or viewData for any page request, the result will be the cached result of the first execution. If this is not desired you can generate your own cache key to differentiate cache instances using the contextualKeyBuilder parameter

Caching is only enabled when your application has debug="false". When debug="true" caching is disabled. Also, the cache of all CachedPartials is emptied on Umbraco publish events.
>>>>>>> 019dbda8
<|MERGE_RESOLUTION|>--- conflicted
+++ resolved
@@ -98,8 +98,7 @@
 		ViewDataDictionary viewData = null,
 		Func<object, ViewDataDictionary, string> contextualKeyBuilder = null)
 
-<<<<<<< HEAD
-So you can specify to cache by member and/or by page and also specify additional view data to your partial view. If your view data is dynamic (meaning it could change per page request) you can tell Umbraco to cache multiple versions based on parameter values.  The Model however will not do the same so the result will be the cached result of the first execution.  If the Model is simply the current page and cacheByPage is enabled then there is no problem.
+So you can specify to cache by member and/or by page and also specify additional view data to your partial view. **However**, if your view data is dynamic (meaning it could change per page request) the cached output will still be returned. This same principle applies if the model you are passing in is dynamic. Please be aware of this: if you have a different model or viewData for any page request, the result will be the cached result of the first execution. If this is not desired you can generate your own cache key to differentiate cache instances using the contextualKeyBuilder parameter
 
 To create multiple versions based on one or more viewData parameters you can do something like this:
 
@@ -119,8 +118,5 @@
 	@Html.CachedPartial("MediaGallery", Model, 3600, true, false, new ViewDataDictionary { }, (model, viewData) => model.myField )
 
 Regardless of the complexity here the contextualKeyBuilder function needs to return a single string value.
-=======
-So you can specify to cache by member and/or by page and also specify additional view data to your partial view. **However**, if your view data is dynamic (meaning it could change per page request) the cached output will still be returned. This same principle applies if the model you are passing in is dynamic. Please be aware of this: if you have a different model or viewData for any page request, the result will be the cached result of the first execution. If this is not desired you can generate your own cache key to differentiate cache instances using the contextualKeyBuilder parameter
 
-Caching is only enabled when your application has debug="false". When debug="true" caching is disabled. Also, the cache of all CachedPartials is emptied on Umbraco publish events.
->>>>>>> 019dbda8
+Caching is only enabled when your application has debug="false". When debug="true" caching is disabled. Also, the cache of all CachedPartials is emptied on Umbraco publish events.