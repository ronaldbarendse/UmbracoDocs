--- conflicted
+++ resolved
@@ -104,17 +104,14 @@
         public bool TryFindContent(PublishedRequest contentRequest)
         {
             //find the root node with a matching domain to the incoming request            
-<<<<<<< HEAD
-            var allDomains = _domainService.GetAll(true);
-            var domain = allDomains?.Where(f => f.DomainName == contentRequest.Uri.Authority || f.DomainName == "http://" + contentRequest.Uri.Authority || f.DomainName == "https://" + contentRequest.Uri.Authority).FirstOrDefault();
-            var siteId = domain != null ? domain.RootContentId : (allDomains.Any() ? allDomains.FirstOrDefault().RootContentId : null);
-=======
+
             var allDomains = _domainService.GetAll(true).ToList();
-            var domain = allDomains.FirstOrDefault(f => f.DomainName == contentRequest.Uri.Authority || f.DomainName == "https://" + contentRequest.Uri.Authority);
+            var domain = allDomains.FirstOrDefault(f => f.DomainName == contentRequest.Uri.Authority 
+              || f.DomainName == "http://" + contentRequest.Uri.Authority 
+              || f.DomainName == "https://" + contentRequest.Uri.Authority);
             var siteId = domain != null ? domain.RootContentId : allDomains.Any() ? allDomains.FirstOrDefault()?.RootContentId : null;
->>>>>>> 910d0445
+
             var siteRoot = contentRequest.UmbracoContext.Content.GetById(false, siteId ?? -1);
-            
             if (siteRoot == null)
             {
                 siteRoot = contentRequest.UmbracoContext.Content.GetAtRoot().FirstOrDefault();
@@ -124,6 +121,7 @@
             {
                 return false;
             }
+            
             //assuming the 404 page is in the root of the language site with alias fourOhFourPageAlias
             var notFoundNode = siteRoot.Children.FirstOrDefault(f => f.ContentType.Alias == "fourOhFourPageAlias");
 
