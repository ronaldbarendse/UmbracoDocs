--- conflicted
+++ resolved
@@ -35,21 +35,13 @@
 <rule name="Redirect umbraco.io to primary hostname" stopProcessing="true">
   <match url=".*" />
   <conditions>
-<<<<<<< HEAD
     <add input="{HTTP_HOST}" pattern="\.umbraco\.io$" />
-    <add input="{HTTP_HOST}" pattern="^localhost(:[0-9]+)?$" negate="true" />
-    <add input="{REQUEST_URI}" pattern="^/umbraco" negate="true" />
-    <add input="{REQUEST_URI}" pattern="^/DependencyHandler.axd" negate="true" />
-    <add input="{REQUEST_URI}" pattern="^/App_Plugins/" negate="true" />
-=======
-    <add input="{HTTP_HOST}" pattern="^(.*)?.euwest01.umbraco.io$" />
-    <add input="{HTTP_HOST}" pattern="^(dev|stage)(.*)?.euwest01.umbraco.io$" ignoreCase="true" negate="true" />
+    <add input="{HTTP_HOST}" negate="true" pattern="^(dev|stage)\.(.*)\.umbraco\.io$" />
+    <add input="{HTTP_HOST}" negate="true" pattern="^localhost(:[0-9]+)?$" />
     <add input="{REQUEST_URI}" negate="true" pattern="^/umbraco" />
     <add input="{REQUEST_URI}" negate="true" pattern="^/DependencyHandler.axd" />
-    <add input="{REQUEST_URI}" negate="true" pattern="^/App_Plugins" />
-    <add input="{REQUEST_URI}" negate="true" pattern="^/sb" /> <!-- Don't redirect Smidge Bundle -->
-    <add input="{REQUEST_URI}" negate="true" pattern="localhost" />
->>>>>>> fa8e1638
+    <add input="{REQUEST_URI}" negate="true" pattern="^/App_Plugins/" />
+    <add input="{REQUEST_URI}" negate="true" pattern="^/sb" />
   </conditions>
   <action type="Redirect" url="https://www.example.com/{R:0}" redirectType="Permanent" />
 </rule>
